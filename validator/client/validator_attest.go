package client

import (
	"bytes"
	"context"
	"errors"
	"fmt"
	"time"

	ethpb "github.com/prysmaticlabs/ethereumapis/eth/v1alpha1"
	"github.com/prysmaticlabs/go-bitfield"
	"github.com/prysmaticlabs/go-ssz"
	"github.com/prysmaticlabs/prysm/shared/bytesutil"
	"github.com/prysmaticlabs/prysm/shared/hashutil"
	"github.com/prysmaticlabs/prysm/shared/params"
	"github.com/prysmaticlabs/prysm/shared/roughtime"
	"github.com/prysmaticlabs/prysm/shared/slotutil"
	"go.opencensus.io/trace"
)

// SubmitAttestation completes the validator client's attester responsibility at a given slot.
// It fetches the latest beacon block head along with the latest canonical beacon state
// information in order to sign the block and include information about the validator's
// participation in voting on the block.
func (v *validator) SubmitAttestation(ctx context.Context, slot uint64, pubKey [48]byte) {
	ctx, span := trace.StartSpan(ctx, "validator.SubmitAttestation")
	defer span.End()

	span.AddAttributes(trace.StringAttribute("validator", fmt.Sprintf("%#x", pubKey)))

	duty, err := v.duty(pubKey)
	if err != nil {
		log.Errorf("Could not fetch validator assignment: %v", err)
		return
	}

<<<<<<< HEAD
	indexInCommittee, validatorIndex, err := v.indexInCommittee(ctx, pubKey, duty)
=======
	indexInCommittee, validatorIndex, err := v.indexInCommittee(pubKey, assignment)
>>>>>>> 3b3f2c78
	if err != nil {
		log.Errorf("Could not get validator index in assignment: %v", err)
		return
	}

	// As specified in the spec, an attester should wait until one-third of the way through the slot,
	// then create and broadcast the attestation.
	// https://github.com/ethereum/eth2.0-specs/blob/v0.9.0/specs/validator/0_beacon-chain-validator.md#attesting
	v.waitToOneThird(ctx, slot)

	req := &ethpb.AttestationDataRequest{
		Slot:           slot,
		CommitteeIndex: duty.CommitteeIndex,
	}
	data, err := v.validatorClient.GetAttestationData(ctx, req)
	if err != nil {
		log.Errorf("Could not request attestation to sign at slot %d: %v", slot, err)
		return
	}

	sig, err := v.signAtt(ctx, pubKey, data)
	if err != nil {
		log.Errorf("Could not sign attestation: %v", err)
		return
	}

	aggregationBitfield := bitfield.NewBitlist(uint64(len(duty.Committee)))
	aggregationBitfield.SetBitAt(indexInCommittee, true)
	attestation := &ethpb.Attestation{
		Data:            data,
		AggregationBits: aggregationBitfield,
		Signature:       sig,
	}

	attResp, err := v.validatorClient.ProposeAttestation(ctx, attestation)
	if err != nil {
		log.Errorf("Could not submit attestation to beacon node: %v", err)
		return
	}

	if err := v.saveAttesterIndexToData(data, validatorIndex); err != nil {
		log.Errorf("Could not save validator index for logging: %v", err)
		return
	}

	span.AddAttributes(
		trace.Int64Attribute("slot", int64(slot)),
		trace.StringAttribute("attestationHash", fmt.Sprintf("%#x", attResp.AttestationDataRoot)),
		trace.Int64Attribute("committeeIndex", int64(data.CommitteeIndex)),
		trace.StringAttribute("blockRoot", fmt.Sprintf("%#x", data.BeaconBlockRoot)),
		trace.Int64Attribute("justifiedEpoch", int64(data.Source.Epoch)),
		trace.Int64Attribute("targetEpoch", int64(data.Target.Epoch)),
		trace.StringAttribute("bitfield", fmt.Sprintf("%#x", aggregationBitfield)),
	)
}

// waitToOneThird waits until one-third of the way through the slot
// such that any blocks from this slot have time to reach the beacon node
// before creating the attestation.
func (v *validator) waitToOneThird(ctx context.Context, slot uint64) {
	_, span := trace.StartSpan(ctx, "validator.waitToOneThird")
	defer span.End()

	oneThird := params.BeaconConfig().SecondsPerSlot / 3
	delay := time.Duration(oneThird) * time.Second
	if oneThird == 0 {
		delay = 500 * time.Millisecond
	}
	startTime := slotutil.SlotStartTime(v.genesisTime, slot)
	timeToBroadcast := startTime.Add(delay)
	time.Sleep(roughtime.Until(timeToBroadcast))
}

// Given the validator public key, this gets the validator assignment.
func (v *validator) duty(pubKey [48]byte) (*ethpb.DutiesResponse_Duty, error) {
	if v.duties == nil {
		return nil, errors.New("no duties for validators")
	}

	for _, duty := range v.duties.Duties {
		if bytes.Equal(pubKey[:], duty.PublicKey) {
			return duty, nil
		}
	}

	return nil, fmt.Errorf("pubkey %#x not in duties", bytesutil.Trunc(pubKey[:]))
}

// This returns the index of validator's position in a committee. It's used to construct aggregation and
// custody bit fields.
<<<<<<< HEAD
func (v *validator) indexInCommittee(
	ctx context.Context,
	pubKey [48]byte,
	duty *ethpb.DutiesResponse_Duty,
) (uint64, uint64, error) {
	res, err := v.validatorClient.ValidatorIndex(ctx, &ethpb.ValidatorIndexRequest{PublicKey: pubKey[:]})
	if err != nil {
		return 0, 0, err
	}

	for i, validatorIndex := range duty.Committee {
		if validatorIndex == res.Index {
			return uint64(i), res.Index, nil
=======
func (v *validator) indexInCommittee(pubKey [48]byte, assignment *pb.AssignmentResponse_ValidatorAssignment) (uint64, uint64, error) {
	v.pubKeyToIDLock.RLock()
	defer v.pubKeyToIDLock.RUnlock()

	index := v.pubKeyToID[pubKey]
	for i, validatorIndex := range assignment.Committee {
		if validatorIndex == index {
			return uint64(i), index, nil
>>>>>>> 3b3f2c78
		}
	}

	return 0, 0, fmt.Errorf("index %d not in committee", index)
}

// Given validator's public key, this returns the signature of an attestation data.
func (v *validator) signAtt(ctx context.Context, pubKey [48]byte, data *ethpb.AttestationData) ([]byte, error) {
	domain, err := v.validatorClient.DomainData(ctx, &ethpb.DomainRequest{
		Epoch:  data.Target.Epoch,
		Domain: params.BeaconConfig().DomainBeaconAttester,
	})
	if err != nil {
		return nil, err
	}

	root, err := ssz.HashTreeRoot(data)
	if err != nil {
		return nil, err
	}

	sig, err := v.keyManager.Sign(pubKey, root, domain.SignatureDomain)
	if err != nil {
		return nil, err
	}

	return sig.Marshal(), nil
}

// For logging, this saves the last submitted attester index to its attestation data. The purpose of this
// is to enhance attesting logs to be readable when multiple validator keys ran in a single client.
func (v *validator) saveAttesterIndexToData(data *ethpb.AttestationData, index uint64) error {
	v.attLogsLock.Lock()
	defer v.attLogsLock.Unlock()

	h, err := hashutil.HashProto(data)
	if err != nil {
		return err
	}

	if v.attLogs[h] == nil {
		v.attLogs[h] = &attSubmitted{data, []uint64{}, []uint64{}}
	}
	v.attLogs[h] = &attSubmitted{data, append(v.attLogs[h].attesterIndices, index), []uint64{}}

	return nil
}<|MERGE_RESOLUTION|>--- conflicted
+++ resolved
@@ -34,11 +34,7 @@
 		return
 	}
 
-<<<<<<< HEAD
-	indexInCommittee, validatorIndex, err := v.indexInCommittee(ctx, pubKey, duty)
-=======
-	indexInCommittee, validatorIndex, err := v.indexInCommittee(pubKey, assignment)
->>>>>>> 3b3f2c78
+	indexInCommittee, validatorIndex, err := v.indexInCommittee(pubKey, duty)
 	if err != nil {
 		log.Errorf("Could not get validator index in assignment: %v", err)
 		return
@@ -129,30 +125,14 @@
 
 // This returns the index of validator's position in a committee. It's used to construct aggregation and
 // custody bit fields.
-<<<<<<< HEAD
-func (v *validator) indexInCommittee(
-	ctx context.Context,
-	pubKey [48]byte,
-	duty *ethpb.DutiesResponse_Duty,
-) (uint64, uint64, error) {
-	res, err := v.validatorClient.ValidatorIndex(ctx, &ethpb.ValidatorIndexRequest{PublicKey: pubKey[:]})
-	if err != nil {
-		return 0, 0, err
-	}
-
-	for i, validatorIndex := range duty.Committee {
-		if validatorIndex == res.Index {
-			return uint64(i), res.Index, nil
-=======
-func (v *validator) indexInCommittee(pubKey [48]byte, assignment *pb.AssignmentResponse_ValidatorAssignment) (uint64, uint64, error) {
+func (v *validator) indexInCommittee(pubKey [48]byte, duty *ethpb.DutiesResponse_Duty) (uint64, uint64, error) {
 	v.pubKeyToIDLock.RLock()
 	defer v.pubKeyToIDLock.RUnlock()
 
 	index := v.pubKeyToID[pubKey]
-	for i, validatorIndex := range assignment.Committee {
+	for i, validatorIndex := range duty.Committee {
 		if validatorIndex == index {
 			return uint64(i), index, nil
->>>>>>> 3b3f2c78
 		}
 	}
 
