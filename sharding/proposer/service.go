--- conflicted
+++ resolved
@@ -14,8 +14,8 @@
 	"github.com/ethereum/go-ethereum/log"
 	"github.com/ethereum/go-ethereum/sharding/mainchain"
 	"github.com/ethereum/go-ethereum/sharding/p2p"
+	"github.com/ethereum/go-ethereum/sharding/params"
 	"github.com/ethereum/go-ethereum/sharding/txpool"
-	"github.com/ethereum/go-ethereum/sharding/params"
 )
 
 // Proposer holds functionality required to run a collation proposer
@@ -33,13 +33,8 @@
 // NewProposer creates a struct instance of a proposer service.
 // It will have access to a mainchain client, a p2p network,
 // and a shard transaction pool.
-<<<<<<< HEAD
-func NewProposer(config *params.ShardConfig, client *mainchain.SMCClient, shardp2p *p2p.Server, txpool *txpool.TXPool, shardChainDb ethdb.Database, shardID int) (*Proposer, error) {
-	return &Proposer{config, client, shardp2p, txpool, shardChainDb, shardID}, nil
-=======
 func NewProposer(config *params.Config, client *mainchain.SMCClient, p2p *p2p.Server, txpool *txpool.TXPool, shardChainDb ethdb.Database, shardID int) (*Proposer, error) {
 	return &Proposer{config, client, p2p, txpool, shardChainDb, shardID}, nil
->>>>>>> 1bd464aa
 }
 
 // Start the main loop for proposing collations.
