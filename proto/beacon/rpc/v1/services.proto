--- conflicted
+++ resolved
@@ -41,24 +41,7 @@
 service BeaconService {
   rpc WaitForChainStart(google.protobuf.Empty) returns (stream ChainStartResponse);
   rpc CanonicalHead(google.protobuf.Empty) returns (ethereum.beacon.p2p.v1.BeaconBlock);
-<<<<<<< HEAD
   rpc BlockTree(google.protobuf.Empty) returns (BlockTreeResponse);
-=======
-  // LatestAttestation streams the latest aggregated attestation to connected validator clients.
-  rpc LatestAttestation(google.protobuf.Empty) returns (stream ethereum.beacon.p2p.v1.Attestation);
-  rpc PendingDeposits(google.protobuf.Empty) returns (PendingDepositsResponse);
-  rpc Eth1Data(google.protobuf.Empty) returns (Eth1DataResponse);
-  rpc ForkData(google.protobuf.Empty) returns (ethereum.beacon.p2p.v1.Fork);
-  rpc BlockTree(google.protobuf.Empty) returns (BlockTreeResponse) {
-    option (grpc.gateway.protoc_gen_swagger.options.openapiv2_operation) = {
-      summary: "Fetches block tree since last finalized block.";
-    };
-    option (google.api.http) = {
-      get: "/v1/beacon/blocktree";
-    };
-  }
-  rpc BlockTreeBySlots(TreeBlockSlotRequest) returns (BlockTreeResponse);
->>>>>>> fbac09c1
 }
 
 service AttesterService {
@@ -79,14 +62,11 @@
   rpc ValidatorStatus(ValidatorIndexRequest) returns (ValidatorStatusResponse);
   rpc ValidatorPerformance(ValidatorPerformanceRequest) returns (ValidatorPerformanceResponse);
   rpc ExitedValidators(ExitedValidatorsRequest) returns (ExitedValidatorsResponse);
-<<<<<<< HEAD
 }
 
 message BlockRequest {
   uint64 slot = 1;
   bytes randao_reveal = 2;
-=======
->>>>>>> fbac09c1
 }
 
 message ValidatorPerformanceRequest {
@@ -193,13 +173,10 @@
   uint64 epoch = 1;
 }
 
-<<<<<<< HEAD
 message DomainResponse {
   uint64 signature_domain = 1;
 }
 
-=======
->>>>>>> fbac09c1
 message BlockTreeResponse {
   repeated TreeNode tree = 1;
   message TreeNode {
