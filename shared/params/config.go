// Package params defines important constants that are essential to eth2 services.
package params

import (
	"testing"
	"time"

	"github.com/mohae/deepcopy"
	"github.com/prysmaticlabs/prysm/shared/bytesutil"
)

// BeaconChainConfig contains constant configs for node to participate in beacon chain.
type BeaconChainConfig struct {
	// Constants (non-configurable)
	GenesisSlot              uint64 `yaml:"GENESIS_SLOT"`                // GenesisSlot represents the first canonical slot number of the beacon chain.
	GenesisEpoch             uint64 `yaml:"GENESIS_EPOCH"`               // GenesisEpoch represents the first canonical epoch number of the beacon chain.
	FarFutureEpoch           uint64 `yaml:"FAR_FUTURE_EPOCH"`            // FarFutureEpoch represents a epoch extremely far away in the future used as the default penalization slot for validators.
	BaseRewardsPerEpoch      uint64 `yaml:"BASE_REWARDS_PER_EPOCH"`      // BaseRewardsPerEpoch is used to calculate the per epoch rewards.
	DepositContractTreeDepth uint64 `yaml:"DEPOSIT_CONTRACT_TREE_DEPTH"` // DepositContractTreeDepth depth of the Merkle trie of deposits in the validator deposit contract on the PoW chain.
	JustificationBitsLength  uint64 `yaml:"JUSTIFICATION_BITS_LENGTH"`   // JustificationBitsLength used

	// Misc constants.
	TargetCommitteeSize            uint64 `yaml:"TARGET_COMMITTEE_SIZE"`              // TargetCommitteeSize is the number of validators in a committee when the chain is healthy.
	MaxValidatorsPerCommittee      uint64 `yaml:"MAX_VALIDATORS_PER_COMMITTEE"`       // MaxValidatorsPerCommittee defines the upper bound of the size of a committee.
	MaxCommitteesPerSlot           uint64 `yaml:"MAX_COMMITTEES_PER_SLOT"`            // MaxCommitteesPerSlot defines the max amount of committee in a single slot.
	MinPerEpochChurnLimit          uint64 `yaml:"MIN_PER_EPOCH_CHURN_LIMIT"`          // MinPerEpochChurnLimit is the minimum amount of churn allotted for validator rotations.
	ChurnLimitQuotient             uint64 `yaml:"CHURN_LIMIT_QUOTIENT"`               // ChurnLimitQuotient is used to determine the limit of how many validators can rotate per epoch.
	ShuffleRoundCount              uint64 `yaml:"SHUFFLE_ROUND_COUNT"`                // ShuffleRoundCount is used for retrieving the permuted index.
	MinGenesisActiveValidatorCount uint64 `yaml:"MIN_GENESIS_ACTIVE_VALIDATOR_COUNT"` // MinGenesisActiveValidatorCount defines how many validator deposits needed to kick off beacon chain.
	MinGenesisTime                 uint64 `yaml:"MIN_GENESIS_TIME"`                   // MinGenesisTime is the time that needed to pass before kicking off beacon chain.
	TargetAggregatorsPerCommittee  uint64 // TargetAggregatorsPerCommittee defines the number of aggregators inside one committee.
	HysteresisQuotient             uint64 `yaml:"HYSTERESIS_QUOTIENT"`            // HysteresisQuotient defines the hysteresis quotient for effective balance calculations.
	HysteresisDownwardMultiplier   uint64 `yaml:"HYSTERESIS_DOWNWARD_MULTIPLIER"` // HysteresisDownwardMultiplier defines the hysteresis downward multiplier for effective balance calculations.
	HysteresisUpwardMultiplier     uint64 `yaml:"HYSTERESIS_UPWARD_MULTIPLIER"`   // HysteresisUpwardMultiplier defines the hysteresis upward multiplier for effective balance calculations.

	// Gwei value constants.
	MinDepositAmount          uint64 `yaml:"MIN_DEPOSIT_AMOUNT"`          // MinDepositAmount is the maximal amount of Gwei a validator can send to the deposit contract at once.
	MaxEffectiveBalance       uint64 `yaml:"MAX_EFFECTIVE_BALANCE"`       // MaxEffectiveBalance is the maximal amount of Gwei that is effective for staking.
	EjectionBalance           uint64 `yaml:"EJECTION_BALANCE"`            // EjectionBalance is the minimal GWei a validator needs to have before ejected.
	EffectiveBalanceIncrement uint64 `yaml:"EFFECTIVE_BALANCE_INCREMENT"` // EffectiveBalanceIncrement is used for converting the high balance into the low balance for validators.

	// Initial value constants.
	BLSWithdrawalPrefixByte byte     `yaml:"BLS_WITHDRAWAL_PREFIX"` // BLSWithdrawalPrefixByte is used for BLS withdrawal and it's the first byte.
	ZeroHash                [32]byte // ZeroHash is used to represent a zeroed out 32 byte array.

	// Time parameters constants.
	MinGenesisDelay                  uint64 `yaml:"MIN_GENESIS_DELAY"`                   // Minimum number of seconds to delay starting the ETH2 genesis. Must be at least 1 second.
	MinAttestationInclusionDelay     uint64 `yaml:"MIN_ATTESTATION_INCLUSION_DELAY"`     // MinAttestationInclusionDelay defines how many slots validator has to wait to include attestation for beacon block.
	SecondsPerSlot                   uint64 `yaml:"SECONDS_PER_SLOT"`                    // SecondsPerSlot is how many seconds are in a single slot.
	SlotsPerEpoch                    uint64 `yaml:"SLOTS_PER_EPOCH"`                     // SlotsPerEpoch is the number of slots in an epoch.
	MinSeedLookahead                 uint64 `yaml:"MIN_SEED_LOOKAHEAD"`                  // SeedLookahead is the duration of randao look ahead seed.
	MaxSeedLookahead                 uint64 `yaml:"MAX_SEED_LOOKAHEAD"`                  // MaxSeedLookahead is the duration a validator has to wait for entry and exit in epoch.
	EpochsPerEth1VotingPeriod        uint64 `yaml:"EPOCHS_PER_ETH1_VOTING_PERIOD"`       // EpochsPerEth1VotingPeriod defines how often the merkle root of deposit receipts get updated in beacon node on per epoch basis.
	SlotsPerHistoricalRoot           uint64 `yaml:"SLOTS_PER_HISTORICAL_ROOT"`           // SlotsPerHistoricalRoot defines how often the historical root is saved.
	MinValidatorWithdrawabilityDelay uint64 `yaml:"MIN_VALIDATOR_WITHDRAWABILITY_DELAY"` // MinValidatorWithdrawabilityDelay is the shortest amount of time a validator has to wait to withdraw.
	PersistentCommitteePeriod        uint64 `yaml:"PERSISTENT_COMMITTEE_PERIOD"`         // PersistentCommitteePeriod is the minimum amount of epochs a validator must participate before exiting.
	MinEpochsToInactivityPenalty     uint64 `yaml:"MIN_EPOCHS_TO_INACTIVITY_PENALTY"`    // MinEpochsToInactivityPenalty defines the minimum amount of epochs since finality to begin penalizing inactivity.
	Eth1FollowDistance               uint64 // Eth1FollowDistance is the number of eth1.0 blocks to wait before considering a new deposit for voting. This only applies after the chain as been started.
	SafeSlotsToUpdateJustified       uint64 // SafeSlotsToUpdateJustified is the minimal slots needed to update justified check point.
	SecondsPerETH1Block              uint64 `yaml:"SECONDS_PER_ETH1_BLOCK"` // SecondsPerETH1Block is the approximate time for a single eth1 block to be produced.
	// State list lengths
	EpochsPerHistoricalVector uint64 `yaml:"EPOCHS_PER_HISTORICAL_VECTOR"` // EpochsPerHistoricalVector defines max length in epoch to store old historical stats in beacon state.
	EpochsPerSlashingsVector  uint64 `yaml:"EPOCHS_PER_SLASHINGS_VECTOR"`  // EpochsPerSlashingsVector defines max length in epoch to store old stats to recompute slashing witness.
	HistoricalRootsLimit      uint64 `yaml:"HISTORICAL_ROOTS_LIMIT"`       // HistoricalRootsLimit the define max historical roots can be saved in state before roll over.
	ValidatorRegistryLimit    uint64 `yaml:"VALIDATOR_REGISTRY_LIMIT"`     // ValidatorRegistryLimit defines the upper bound of validators can participate in eth2.

	// Reward and penalty quotients constants.
	BaseRewardFactor            uint64 `yaml:"BASE_REWARD_FACTOR"`            // BaseRewardFactor is used to calculate validator per-slot interest rate.
	WhistleBlowerRewardQuotient uint64 `yaml:"WHISTLEBLOWER_REWARD_QUOTIENT"` // WhistleBlowerRewardQuotient is used to calculate whistler blower reward.
	ProposerRewardQuotient      uint64 `yaml:"PROPOSER_REWARD_QUOTIENT"`      // ProposerRewardQuotient is used to calculate the reward for proposers.
	InactivityPenaltyQuotient   uint64 `yaml:"INACTIVITY_PENALTY_QUOTIENT"`   // InactivityPenaltyQuotient is used to calculate the penalty for a validator that is offline.
	MinSlashingPenaltyQuotient  uint64 `yaml:"MIN_SLASHING_PENALTY_QUOTIENT"` // MinSlashingPenaltyQuotient is used to calculate the minimum penalty to prevent DoS attacks.

	// Max operations per block constants.
	MaxProposerSlashings uint64 `yaml:"MAX_PROPOSER_SLASHINGS"` // MaxProposerSlashings defines the maximum number of slashings of proposers possible in a block.
	MaxAttesterSlashings uint64 `yaml:"MAX_ATTESTER_SLASHINGS"` // MaxAttesterSlashings defines the maximum number of casper FFG slashings possible in a block.
	MaxAttestations      uint64 `yaml:"MAX_ATTESTATIONS"`       // MaxAttestations defines the maximum allowed attestations in a beacon block.
	MaxDeposits          uint64 `yaml:"MAX_DEPOSITS"`           // MaxVoluntaryExits defines the maximum number of validator deposits in a block.
	MaxVoluntaryExits    uint64 `yaml:"MAX_VOLUNTARY_EXITS"`    // MaxVoluntaryExits defines the maximum number of validator exits in a block.

	// BLS domain values.
	DomainBeaconProposer    [4]byte `yaml:"DOMAIN_BEACON_PROPOSER"`     // DomainBeaconProposer defines the BLS signature domain for beacon proposal verification.
	DomainRandao            [4]byte `yaml:"DOMAIN_RANDAO"`              // DomainRandao defines the BLS signature domain for randao verification.
	DomainBeaconAttester    [4]byte `yaml:"DOMAIN_BEACON_ATTESTER"`     // DomainBeaconAttester defines the BLS signature domain for attestation verification.
	DomainDeposit           [4]byte `yaml:"DOMAIN_DEPOSIT"`             // DomainDeposit defines the BLS signature domain for deposit verification.
	DomainVoluntaryExit     [4]byte `yaml:"DOMAIN_VOLUNTARY_EXIT"`      // DomainVoluntaryExit defines the BLS signature domain for exit verification.
	DomainSelectionProof    [4]byte `yaml:"DOMAIN_SELECTION_PROOF"`     // DomainSelectionProof defines the BLS signature domain for selection proof.
	DomainAggregateAndProof [4]byte `yaml:"DOMAIN_AGGREGATE_AND_PROOF"` // DomainAggregateAndProof defines the BLS signature domain for aggregate and proof.

	// Prysm constants.
	GweiPerEth                uint64        // GweiPerEth is the amount of gwei corresponding to 1 eth.
	BLSSecretKeyLength        int           // BLSSecretKeyLength defines the expected length of BLS secret keys in bytes.
	BLSPubkeyLength           int           // BLSPubkeyLength defines the expected length of BLS public keys in bytes.
	BLSSignatureLength        int           // BLSSignatureLength defines the expected length of BLS signatures in bytes.
	DefaultBufferSize         int           // DefaultBufferSize for channels across the Prysm repository.
	ValidatorPrivkeyFileName  string        // ValidatorPrivKeyFileName specifies the string name of a validator private key file.
	WithdrawalPrivkeyFileName string        // WithdrawalPrivKeyFileName specifies the string name of a withdrawal private key file.
	RPCSyncCheck              time.Duration // Number of seconds to query the sync service, to find out if the node is synced or not.
	EmptySignature            [96]byte      // EmptySignature is used to represent a zeroed out BLS Signature.
	DefaultPageSize           int           // DefaultPageSize defines the default page size for RPC server request.
	MaxPeersToSync            int           // MaxPeersToSync describes the limit for number of peers in round robin sync.
	SlotsPerArchivedPoint     uint64        // SlotsPerArchivedPoint defines the number of slots per one archived point.

	// Slasher constants.
	WeakSubjectivityPeriod    uint64 // WeakSubjectivityPeriod defines the time period expressed in number of epochs were proof of stake network should validate block headers and attestations for slashable events.
	PruneSlasherStoragePeriod uint64 // PruneSlasherStoragePeriod defines the time period expressed in number of epochs were proof of stake network should prune attestation and block header store.

	// Fork-related values.
	GenesisForkVersion  []byte            `yaml:"GENESIS_FORK_VERSION"` // GenesisForkVersion is used to track fork version between state transitions.
	NextForkVersion     []byte            `yaml:"NEXT_FORK_VERSION"`    // NextForkVersion is used to track the upcoming fork version, if any.
	NextForkEpoch       uint64            `yaml:"NEXT_FORK_EPOCH"`      // NextForkEpoch is used to track the epoch of the next fork, if any.
	ForkVersionSchedule map[uint64][]byte // Schedule of fork versions by epoch number.
}

var defaultBeaconConfig = &BeaconChainConfig{
	// Constants (Non-configurable)
	FarFutureEpoch:           1<<64 - 1,
	BaseRewardsPerEpoch:      4,
	DepositContractTreeDepth: 32,
	MinGenesisDelay:          86400, // 1 day

	// Misc constant.
	TargetCommitteeSize:            128,
	MaxValidatorsPerCommittee:      2048,
	MaxCommitteesPerSlot:           64,
	MinPerEpochChurnLimit:          4,
	ChurnLimitQuotient:             1 << 16,
	ShuffleRoundCount:              90,
	MinGenesisActiveValidatorCount: 16384,
	MinGenesisTime:                 0, // Zero until a proper time is decided.
	TargetAggregatorsPerCommittee:  16,
	HysteresisQuotient:             4,
	HysteresisDownwardMultiplier:   1,
	HysteresisUpwardMultiplier:     5,

	// Gwei value constants.
	MinDepositAmount:          1 * 1e9,
	MaxEffectiveBalance:       32 * 1e9,
	EjectionBalance:           16 * 1e9,
	EffectiveBalanceIncrement: 1 * 1e9,

	// Initial value constants.
	BLSWithdrawalPrefixByte: byte(0),
	ZeroHash:                [32]byte{},

	// Time parameter constants.
	MinAttestationInclusionDelay:     1,
	SecondsPerSlot:                   12,
	SlotsPerEpoch:                    32,
	MinSeedLookahead:                 1,
	MaxSeedLookahead:                 4,
	EpochsPerEth1VotingPeriod:        32,
	SlotsPerHistoricalRoot:           8192,
	MinValidatorWithdrawabilityDelay: 256,
	PersistentCommitteePeriod:        2048,
	MinEpochsToInactivityPenalty:     4,
	Eth1FollowDistance:               1024,
	SafeSlotsToUpdateJustified:       8,
	SecondsPerETH1Block:              14,

	// State list length constants.
	EpochsPerHistoricalVector: 65536,
	EpochsPerSlashingsVector:  8192,
	HistoricalRootsLimit:      16777216,
	ValidatorRegistryLimit:    1099511627776,

	// Reward and penalty quotients constants.
	BaseRewardFactor:            64,
	WhistleBlowerRewardQuotient: 512,
	ProposerRewardQuotient:      8,
	InactivityPenaltyQuotient:   1 << 25,
	MinSlashingPenaltyQuotient:  32,

	// Max operations per block constants.
	MaxProposerSlashings: 16,
	MaxAttesterSlashings: 1,
	MaxAttestations:      128,
	MaxDeposits:          16,
	MaxVoluntaryExits:    16,

	// BLS domain values.
	DomainBeaconProposer:    bytesutil.ToBytes4(bytesutil.Bytes4(0)),
	DomainBeaconAttester:    bytesutil.ToBytes4(bytesutil.Bytes4(1)),
	DomainRandao:            bytesutil.ToBytes4(bytesutil.Bytes4(2)),
	DomainDeposit:           bytesutil.ToBytes4(bytesutil.Bytes4(3)),
	DomainVoluntaryExit:     bytesutil.ToBytes4(bytesutil.Bytes4(4)),
	DomainSelectionProof:    bytesutil.ToBytes4(bytesutil.Bytes4(5)),
	DomainAggregateAndProof: bytesutil.ToBytes4(bytesutil.Bytes4(6)),

	// Prysm constants.
	GweiPerEth:                1000000000,
	BLSSecretKeyLength:        32,
	BLSPubkeyLength:           48,
	BLSSignatureLength:        96,
	DefaultBufferSize:         10000,
	WithdrawalPrivkeyFileName: "/shardwithdrawalkey",
	ValidatorPrivkeyFileName:  "/validatorprivatekey",
	RPCSyncCheck:              1,
	EmptySignature:            [96]byte{},
	DefaultPageSize:           250,
	MaxPeersToSync:            15,
	SlotsPerArchivedPoint:     2048,

	// Slasher related values.
	WeakSubjectivityPeriod:    54000,
	PruneSlasherStoragePeriod: 10,

	// Fork related values.
	GenesisForkVersion:  []byte{0, 0, 0, 0},
	NextForkVersion:     []byte{0, 0, 0, 0}, // Set to GenesisForkVersion unless there is a scheduled fork
	NextForkEpoch:       1<<64 - 1,          // Set to FarFutureEpoch unless there is a scheduled fork.
	ForkVersionSchedule: map[uint64][]byte{
		// Any further forks must be specified here by their epoch number.
	},
}

var beaconConfig = defaultBeaconConfig

// BeaconConfig retrieves beacon chain config.
func BeaconConfig() *BeaconChainConfig {
	return beaconConfig
}

// MainnetConfig returns the default config to
// be used in the mainnet.
func MainnetConfig() *BeaconChainConfig {
	return defaultBeaconConfig
}

// WittiTestnetConfig returns the mainnet config
// adapted with Witti Testnet specific parameters.
func WittiTestnetConfig() *BeaconChainConfig {
	wittiTestnet := *defaultBeaconConfig

	wittiTestnet.MinGenesisActiveValidatorCount = 6
	wittiTestnet.MinGenesisTime = 1590483600
	wittiTestnet.MinGenesisDelay = 86400

	wittiTestnet.GenesisForkVersion = []byte{0, 0, 1, 19}
	wittiTestnet.NextForkVersion = []byte{0, 0, 1, 19}
	wittiTestnet.BLSWithdrawalPrefixByte = byte(3)

	return &wittiTestnet
}

// MinimalSpecConfig retrieves the minimal config used in spec tests.
func MinimalSpecConfig() *BeaconChainConfig {
	minimalConfig := *defaultBeaconConfig
	// Misc
	minimalConfig.MaxCommitteesPerSlot = 4
	minimalConfig.TargetCommitteeSize = 4
	minimalConfig.MaxValidatorsPerCommittee = 2048
	minimalConfig.MinPerEpochChurnLimit = 4
	minimalConfig.ChurnLimitQuotient = 65536
	minimalConfig.ShuffleRoundCount = 10
	minimalConfig.MinGenesisActiveValidatorCount = 64
	minimalConfig.MinGenesisTime = 0
	minimalConfig.MinGenesisDelay = 300 // 5 minutes
	minimalConfig.TargetAggregatorsPerCommittee = 3

	// Gwei values
	minimalConfig.MinDepositAmount = 1e9
	minimalConfig.MaxEffectiveBalance = 32e9
	minimalConfig.EjectionBalance = 16e9
	minimalConfig.EffectiveBalanceIncrement = 1e9

	// Initial values
	minimalConfig.BLSWithdrawalPrefixByte = byte(0)

	// Time parameters
	minimalConfig.SecondsPerSlot = 6
	minimalConfig.MinAttestationInclusionDelay = 1
	minimalConfig.SlotsPerEpoch = 8
	minimalConfig.MinSeedLookahead = 1
	minimalConfig.MaxSeedLookahead = 4
	minimalConfig.EpochsPerEth1VotingPeriod = 2
	minimalConfig.SlotsPerHistoricalRoot = 64
	minimalConfig.MinValidatorWithdrawabilityDelay = 256
	minimalConfig.PersistentCommitteePeriod = 128
	minimalConfig.MinEpochsToInactivityPenalty = 4
	minimalConfig.Eth1FollowDistance = 16
	minimalConfig.SafeSlotsToUpdateJustified = 2
	minimalConfig.SecondsPerETH1Block = 14

	// State vector lengths
	minimalConfig.EpochsPerHistoricalVector = 64
	minimalConfig.EpochsPerSlashingsVector = 64
	minimalConfig.HistoricalRootsLimit = 16777216
	minimalConfig.ValidatorRegistryLimit = 1099511627776

	// Reward and penalty quotients
	minimalConfig.BaseRewardFactor = 64
	minimalConfig.WhistleBlowerRewardQuotient = 512
	minimalConfig.ProposerRewardQuotient = 8
	minimalConfig.InactivityPenaltyQuotient = 33554432
	minimalConfig.MinSlashingPenaltyQuotient = 32

	// Max operations per block
	minimalConfig.MaxProposerSlashings = 16
	minimalConfig.MaxAttesterSlashings = 1
	minimalConfig.MaxAttestations = 128
	minimalConfig.MaxDeposits = 16
	minimalConfig.MaxVoluntaryExits = 16

	// Signature domains
	minimalConfig.DomainBeaconProposer = bytesutil.ToBytes4(bytesutil.Bytes4(0))
	minimalConfig.DomainBeaconAttester = bytesutil.ToBytes4(bytesutil.Bytes4(1))
	minimalConfig.DomainRandao = bytesutil.ToBytes4(bytesutil.Bytes4(2))
	minimalConfig.DomainDeposit = bytesutil.ToBytes4(bytesutil.Bytes4(3))
	minimalConfig.DomainVoluntaryExit = bytesutil.ToBytes4(bytesutil.Bytes4(4))
	minimalConfig.GenesisForkVersion = []byte{0, 0, 0, 1}

	minimalConfig.DepositContractTreeDepth = 32
	minimalConfig.FarFutureEpoch = 1<<64 - 1
	return &minimalConfig
}

// E2ETestConfig retrieves the configurations made specifically for E2E testing.
// Warning: This config is only for testing, it is not meant for use outside of E2E.
func E2ETestConfig() *BeaconChainConfig {
	e2eConfig := MinimalSpecConfig()

	// Misc.
	e2eConfig.MinGenesisActiveValidatorCount = 256
	e2eConfig.MinGenesisDelay = 30 // 30 seconds so E2E has enough time to process deposits and get started.

	// Time parameters.
	e2eConfig.SecondsPerSlot = 8
	e2eConfig.SecondsPerETH1Block = 2
	e2eConfig.Eth1FollowDistance = 4
	e2eConfig.PersistentCommitteePeriod = 4
	return e2eConfig
}

// UseMinimalConfig for beacon chain services.
func UseMinimalConfig() {
	beaconConfig = MinimalSpecConfig()
}

<<<<<<< HEAD
// UseWittiTestnet for beacon chain services.
func UseWittiTestnet() {
	beaconConfig = WittiTestnetConfig()
=======
// UseE2EConfig for beacon chain services.
func UseE2EConfig() {
	beaconConfig = E2ETestConfig()
>>>>>>> ac862d1e
}

// UseMainnetConfig for beacon chain services.
func UseMainnetConfig() {
	beaconConfig = MainnetConfig()
}

// OverrideBeaconConfig by replacing the config. The preferred pattern is to
// call BeaconConfig(), change the specific parameters, and then call
// OverrideBeaconConfig(c). Any subsequent calls to params.BeaconConfig() will
// return this new configuration.
func OverrideBeaconConfig(c *BeaconChainConfig) {
	beaconConfig = c
}

// SetupTestConfigCleanup preserves configurations allowing to modify them within tests without any
// restrictions, everything is restored after the test.
func SetupTestConfigCleanup(t *testing.T) {
	prevDefaultBeaconConfig := defaultBeaconConfig.Copy()
	prevBeaconConfig := beaconConfig.Copy()
	t.Cleanup(func() {
		defaultBeaconConfig = prevDefaultBeaconConfig
		beaconConfig = prevBeaconConfig
	})
}

// Copy returns Copy of the config object.
func (c *BeaconChainConfig) Copy() *BeaconChainConfig {
	config, ok := deepcopy.Copy(*c).(BeaconChainConfig)
	if !ok {
		config = *defaultBeaconConfig
	}
	return &config
}<|MERGE_RESOLUTION|>--- conflicted
+++ resolved
@@ -337,15 +337,14 @@
 	beaconConfig = MinimalSpecConfig()
 }
 
-<<<<<<< HEAD
 // UseWittiTestnet for beacon chain services.
 func UseWittiTestnet() {
 	beaconConfig = WittiTestnetConfig()
-=======
+}
+
 // UseE2EConfig for beacon chain services.
 func UseE2EConfig() {
 	beaconConfig = E2ETestConfig()
->>>>>>> ac862d1e
 }
 
 // UseMainnetConfig for beacon chain services.
