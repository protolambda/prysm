--- conflicted
+++ resolved
@@ -11,7 +11,6 @@
 	"github.com/pkg/errors"
 	"github.com/prysmaticlabs/prysm/beacon-chain/core/helpers"
 	"github.com/prysmaticlabs/prysm/beacon-chain/p2p"
-	"github.com/prysmaticlabs/prysm/beacon-chain/state/stateutil"
 	pb "github.com/prysmaticlabs/prysm/proto/beacon/p2p/v1"
 	"github.com/prysmaticlabs/prysm/shared/bytesutil"
 	"github.com/prysmaticlabs/prysm/shared/params"
@@ -267,37 +266,12 @@
 	if finalizedEpoch < msg.FinalizedEpoch {
 		return nil
 	}
-<<<<<<< HEAD
-
-	// Handle condition where there hasn't been a finalized check point. The finalized root should be zeroed hash
-	// and the finalized epoch should be 0. Exit early for this case.
-	finalizedRootZeroHash := bytesutil.ToBytes32(finalizedRoot) == params.BeaconConfig().ZeroHash
-	finalizedEpochZero := r.chain.FinalizedCheckpt().Epoch == 0
-	if finalizedEpochZero {
-		if finalizedRootZeroHash {
-			return nil
-		}
-		genBlock, err := r.db.GenesisBlock(ctx)
-		if err != nil {
-			return errGeneric
-		}
-		genRoot, err := stateutil.BlockRoot(genBlock.Block)
-		if err != nil {
-			return errGeneric
-		}
-		if genRoot == bytesutil.ToBytes32(finalizedRoot) {
-			return nil
-		}
-	}
-
-=======
 	finalizedAtGenesis := (finalizedEpoch == msg.FinalizedEpoch) && finalizedEpoch == 0
 	rootIsEqual := bytes.Equal(finalizedRoot, msg.FinalizedRoot)
 	// If both peers are at genesis with the same root hash, then exit.
 	if finalizedAtGenesis && rootIsEqual {
 		return nil
 	}
->>>>>>> d3494045
 	if !r.db.IsFinalizedBlock(context.Background(), bytesutil.ToBytes32(msg.FinalizedRoot)) {
 		return errInvalidFinalizedRoot
 	}
