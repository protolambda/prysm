--- conflicted
+++ resolved
@@ -16,11 +16,7 @@
 		return fmt.Errorf("message was not type *eth.Attestation, type=%T", msg)
 	}
 
-<<<<<<< HEAD
-	if exists, _  := r.attPool.HasAggregatedAttestation(a); exists {
-=======
 	if exists, _ := r.attPool.HasAggregatedAttestation(a); exists {
->>>>>>> 42b7f2c2
 		return nil
 	}
 
