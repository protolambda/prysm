--- conflicted
+++ resolved
@@ -39,13 +39,9 @@
 		p2p:                  p,
 		db:                   db,
 		chain:                chain,
-<<<<<<< HEAD
 		blkRootToPendingAtts: make(map[[32]byte][]*ethpb.SignedAggregateAttestationAndProof),
 		seenAttestationCache: c,
-=======
-		blkRootToPendingAtts: make(map[[32]byte][]*ethpb.AggregateAttestationAndProof),
 		stateSummaryCache:    cache.NewStateSummaryCache(),
->>>>>>> e22365c4
 	}
 
 	blk := &ethpb.SignedBeaconBlock{
