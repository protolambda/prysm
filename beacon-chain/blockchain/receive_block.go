package blockchain

import (
	"bytes"
	"context"
	"encoding/hex"
	"fmt"

	"github.com/gogo/protobuf/proto"
	"github.com/pkg/errors"
	ethpb "github.com/prysmaticlabs/ethereumapis/eth/v1alpha1"
	"github.com/prysmaticlabs/go-ssz"
	"github.com/prysmaticlabs/prysm/beacon-chain/core/epoch/precompute"
	"github.com/prysmaticlabs/prysm/beacon-chain/core/feed"
	statefeed "github.com/prysmaticlabs/prysm/beacon-chain/core/feed/state"
	"github.com/prysmaticlabs/prysm/beacon-chain/core/helpers"
	"github.com/prysmaticlabs/prysm/shared/bytesutil"
	"github.com/prysmaticlabs/prysm/shared/featureconfig"
	"github.com/prysmaticlabs/prysm/shared/traceutil"
	"github.com/sirupsen/logrus"
	"go.opencensus.io/trace"
)

// BlockReceiver interface defines the methods of chain service receive and processing new blocks.
type BlockReceiver interface {
	ReceiveBlock(ctx context.Context, block *ethpb.SignedBeaconBlock) error
	ReceiveBlockNoPubsub(ctx context.Context, block *ethpb.SignedBeaconBlock) error
	ReceiveBlockNoPubsubForkchoice(ctx context.Context, block *ethpb.SignedBeaconBlock) error
	ReceiveBlockNoVerify(ctx context.Context, block *ethpb.SignedBeaconBlock) error
}

// ReceiveBlock is a function that defines the operations that are preformed on
// blocks that is received from rpc service. The operations consists of:
//   1. Gossip block to other peers
//   2. Validate block, apply state transition and update check points
//   3. Apply fork choice to the processed block
//   4. Save latest head info
func (s *Service) ReceiveBlock(ctx context.Context, block *ethpb.SignedBeaconBlock) error {
	ctx, span := trace.StartSpan(ctx, "beacon-chain.blockchain.ReceiveBlock")
	defer span.End()

	root, err := ssz.HashTreeRoot(block.Block)
	if err != nil {
		return errors.Wrap(err, "could not get signing root on received block")
	}

	// Broadcast the new block to the network.
	if err := s.p2p.Broadcast(ctx, block); err != nil {
		return errors.Wrap(err, "could not broadcast block")
	}
	log.WithFields(logrus.Fields{
		"blockRoot": hex.EncodeToString(root[:]),
	}).Debug("Broadcasting block")

	if err := s.ReceiveBlockNoPubsub(ctx, block); err != nil {
		return err
	}

	processedBlk.Inc()
	return nil
}

// ReceiveBlockNoPubsub is a function that defines the the operations (minus pubsub)
// that are preformed on blocks that is received from regular sync service. The operations consists of:
//   1. Validate block, apply state transition and update check points
//   2. Apply fork choice to the processed block
//   3. Save latest head info
func (s *Service) ReceiveBlockNoPubsub(ctx context.Context, block *ethpb.SignedBeaconBlock) error {
	ctx, span := trace.StartSpan(ctx, "beacon-chain.blockchain.ReceiveBlockNoPubsub")
	defer span.End()
	blockCopy := proto.Clone(block).(*ethpb.SignedBeaconBlock)

	// Apply state transition on the new block.
	if err := s.forkChoiceStore.OnBlockCacheFilteredTree(ctx, blockCopy); err != nil {
		err := errors.Wrap(err, "could not process block from fork choice service")
		traceutil.AnnotateError(span, err)
		return err
	}
	root, err := ssz.HashTreeRoot(blockCopy.Block)
	if err != nil {
		return errors.Wrap(err, "could not get signing root on received block")
	}

<<<<<<< HEAD
	// Run fork choice after applying state transition on the new block.
	headRoot, err := s.forkChoiceStore.Head(ctx)
	if err != nil {
		return errors.Wrap(err, "could not get head from fork choice service")
	}

	// New fork choice.
	if err := s.forkchoice.ProcessBlock(
		blockCopy.Block.Slot,
		root,
		bytesutil.ToBytes32(blockCopy.Block.ParentRoot),
		s.FinalizedCheckpt().Epoch,
		s.CurrentJustifiedCheckpt().Epoch); err != nil {
		return errors.Wrap(err, "could not process block for new fork choice")
	}
	// Cache justified state balances.
	js, err := s.beaconDB.State(ctx, bytesutil.ToBytes32(s.CurrentJustifiedCheckpt().Root))
	if err != nil {
		return errors.Wrap(err, "could not get justified state")
	}
	newForkChoiceHeadRoot, err := s.forkchoice.Head(
		s.CurrentJustifiedCheckpt().Epoch,
		s.FinalizedCheckpt().Epoch,
		bytesutil.ToBytes32(s.CurrentJustifiedCheckpt().Root),
		js.Balances)
	if err != nil {
		return err
	}
	// Only save head if it's different than the current head.
	cachedHeadRoot, err := s.HeadRoot(ctx)
	if err != nil {
		return errors.Wrap(err, "could not get head root from cache")
	}

	if newForkChoiceHeadRoot != bytesutil.ToBytes32(cachedHeadRoot) {
		fmt.Printf("Fork Choice %v != %v", hex.EncodeToString(newForkChoiceHeadRoot[:]), hex.EncodeToString(cachedHeadRoot))
	}

	if !bytes.Equal(headRoot, cachedHeadRoot) {
		signedHeadBlock, err := s.beaconDB.Block(ctx, bytesutil.ToBytes32(headRoot))
		if err != nil {
			return errors.Wrap(err, "could not compute state from block head")
=======
	if featureconfig.Get().DisableForkChoice {
		if err := s.saveHead(ctx, blockCopy, root); err != nil {
			return errors.Wrap(err, "could not save head")
>>>>>>> eb5e814e
		}
	} else {
		// Run fork choice after applying state transition on the new block.
		headRoot, err := s.forkChoiceStore.Head(ctx)
		if err != nil {
			return errors.Wrap(err, "could not get head from fork choice service")
		}

		// Only save head if it's different than the current head.
		cachedHeadRoot, err := s.HeadRoot(ctx)
		if err != nil {
			return errors.Wrap(err, "could not get head root from cache")
		}
		if !bytes.Equal(headRoot, cachedHeadRoot) {
			signedHeadBlock, err := s.beaconDB.Block(ctx, bytesutil.ToBytes32(headRoot))
			if err != nil {
				return errors.Wrap(err, "could not compute state from block head")
			}
			if signedHeadBlock == nil || signedHeadBlock.Block == nil {
				return errors.New("nil head block")
			}
			if err := s.saveHead(ctx, signedHeadBlock, bytesutil.ToBytes32(headRoot)); err != nil {
				return errors.Wrap(err, "could not save head")
			}
			isCompetingBlock(root[:], blockCopy.Block.Slot, headRoot, signedHeadBlock.Block.Slot)
		}
	}

	// Send notification of the processed block to the state feed.
	s.stateNotifier.StateFeed().Send(&feed.Event{
		Type: statefeed.BlockProcessed,
		Data: &statefeed.BlockProcessedData{
			BlockRoot: root,
			Verified:  true,
		},
	})

	// Add attestations from the block to the pool for fork choice.
	if err := s.attPool.SaveBlockAttestations(blockCopy.Block.Body.Attestations); err != nil {
		log.Errorf("Could not save attestation for fork choice: %v", err)
		return nil
	}

	// Reports on block and fork choice metrics.
	s.reportSlotMetrics(blockCopy.Block.Slot)

	// Log state transition data.
	logStateTransitionData(blockCopy.Block)

	s.epochParticipationLock.Lock()
	defer s.epochParticipationLock.Unlock()
	s.epochParticipation[helpers.SlotToEpoch(blockCopy.Block.Slot)] = precompute.Balances

	processedBlkNoPubsub.Inc()

	return nil
}

// ReceiveBlockNoPubsubForkchoice is a function that defines the all operations (minus pubsub and forkchoice)
// that are preformed blocks that is received from initial sync service. The operations consists of:
//   1. Validate block, apply state transition and update check points
//   2. Save latest head info
func (s *Service) ReceiveBlockNoPubsubForkchoice(ctx context.Context, block *ethpb.SignedBeaconBlock) error {
	ctx, span := trace.StartSpan(ctx, "beacon-chain.blockchain.ReceiveBlockNoForkchoice")
	defer span.End()
	blockCopy := proto.Clone(block).(*ethpb.SignedBeaconBlock)

	// Apply state transition on the incoming newly received block.
	if err := s.forkChoiceStore.OnBlock(ctx, blockCopy); err != nil {
		err := errors.Wrap(err, "could not process block from fork choice service")
		traceutil.AnnotateError(span, err)
		return err
	}
	root, err := ssz.HashTreeRoot(blockCopy.Block)
	if err != nil {
		return errors.Wrap(err, "could not get signing root on received block")
	}
	cachedHeadRoot, err := s.HeadRoot(ctx)
	if err != nil {
		return errors.Wrap(err, "could not get head root from cache")
	}
	if !bytes.Equal(root[:], cachedHeadRoot) {
		if err := s.saveHead(ctx, blockCopy, root); err != nil {
			return errors.Wrap(err, "could not save head")
		}
	}

	// Send notification of the processed block to the state feed.
	s.stateNotifier.StateFeed().Send(&feed.Event{
		Type: statefeed.BlockProcessed,
		Data: &statefeed.BlockProcessedData{
			BlockRoot: root,
			Verified:  true,
		},
	})

	// Reports on block and fork choice metrics.
	s.reportSlotMetrics(blockCopy.Block.Slot)

	// Log state transition data.
	logStateTransitionData(blockCopy.Block)

	s.epochParticipationLock.Lock()
	defer s.epochParticipationLock.Unlock()
	s.epochParticipation[helpers.SlotToEpoch(blockCopy.Block.Slot)] = precompute.Balances

	processedBlkNoPubsubForkchoice.Inc()
	return nil
}

// ReceiveBlockNoVerify runs state transition on a input block without verifying the block's BLS contents.
// Depends on the security model, this is the "minimal" work a node can do to sync the chain.
// It simulates light client behavior and assumes 100% trust with the syncing peer.
func (s *Service) ReceiveBlockNoVerify(ctx context.Context, block *ethpb.SignedBeaconBlock) error {
	ctx, span := trace.StartSpan(ctx, "beacon-chain.blockchain.ReceiveBlockNoVerify")
	defer span.End()
	blockCopy := proto.Clone(block).(*ethpb.SignedBeaconBlock)

	// Apply state transition on the incoming newly received blockCopy without verifying its BLS contents.
	if err := s.forkChoiceStore.OnBlockInitialSyncStateTransition(ctx, blockCopy); err != nil {
		return errors.Wrap(err, "could not process blockCopy from fork choice service")
	}
	root, err := ssz.HashTreeRoot(blockCopy.Block)
	if err != nil {
		return errors.Wrap(err, "could not get signing root on received blockCopy")
	}

	cachedHeadRoot, err := s.HeadRoot(ctx)
	if err != nil {
		return errors.Wrap(err, "could not get head root from cache")
	}

	if featureconfig.Get().InitSyncCacheState {
		if !bytes.Equal(root[:], cachedHeadRoot) {
			if err := s.saveHeadNoDB(ctx, blockCopy, root); err != nil {
				err := errors.Wrap(err, "could not save head")
				traceutil.AnnotateError(span, err)
				return err
			}
		}
	} else {
		if !bytes.Equal(root[:], cachedHeadRoot) {
			if err := s.saveHead(ctx, blockCopy, root); err != nil {
				err := errors.Wrap(err, "could not save head")
				traceutil.AnnotateError(span, err)
				return err
			}
		}
	}

	// Send notification of the processed block to the state feed.
	s.stateNotifier.StateFeed().Send(&feed.Event{
		Type: statefeed.BlockProcessed,
		Data: &statefeed.BlockProcessedData{
			BlockRoot: root,
			Verified:  false,
		},
	})

	// Reports on blockCopy and fork choice metrics.
	s.reportSlotMetrics(blockCopy.Block.Slot)

	// Log state transition data.
	log.WithFields(logrus.Fields{
		"slot":         blockCopy.Block.Slot,
		"attestations": len(blockCopy.Block.Body.Attestations),
		"deposits":     len(blockCopy.Block.Body.Deposits),
	}).Debug("Finished applying state transition")

	s.epochParticipationLock.Lock()
	defer s.epochParticipationLock.Unlock()
	s.epochParticipation[helpers.SlotToEpoch(blockCopy.Block.Slot)] = precompute.Balances

	return nil
}

// This checks if the block is from a competing chain, emits warning and updates metrics.
func isCompetingBlock(root []byte, slot uint64, headRoot []byte, headSlot uint64) {
	if !bytes.Equal(root[:], headRoot) {
		log.WithFields(logrus.Fields{
			"blkSlot":  slot,
			"blkRoot":  hex.EncodeToString(root[:]),
			"headSlot": headSlot,
			"headRoot": hex.EncodeToString(headRoot),
		}).Warn("Calculated head diffs from new block")
		competingBlks.Inc()
	}
}<|MERGE_RESOLUTION|>--- conflicted
+++ resolved
@@ -81,54 +81,9 @@
 		return errors.Wrap(err, "could not get signing root on received block")
 	}
 
-<<<<<<< HEAD
-	// Run fork choice after applying state transition on the new block.
-	headRoot, err := s.forkChoiceStore.Head(ctx)
-	if err != nil {
-		return errors.Wrap(err, "could not get head from fork choice service")
-	}
-
-	// New fork choice.
-	if err := s.forkchoice.ProcessBlock(
-		blockCopy.Block.Slot,
-		root,
-		bytesutil.ToBytes32(blockCopy.Block.ParentRoot),
-		s.FinalizedCheckpt().Epoch,
-		s.CurrentJustifiedCheckpt().Epoch); err != nil {
-		return errors.Wrap(err, "could not process block for new fork choice")
-	}
-	// Cache justified state balances.
-	js, err := s.beaconDB.State(ctx, bytesutil.ToBytes32(s.CurrentJustifiedCheckpt().Root))
-	if err != nil {
-		return errors.Wrap(err, "could not get justified state")
-	}
-	newForkChoiceHeadRoot, err := s.forkchoice.Head(
-		s.CurrentJustifiedCheckpt().Epoch,
-		s.FinalizedCheckpt().Epoch,
-		bytesutil.ToBytes32(s.CurrentJustifiedCheckpt().Root),
-		js.Balances)
-	if err != nil {
-		return err
-	}
-	// Only save head if it's different than the current head.
-	cachedHeadRoot, err := s.HeadRoot(ctx)
-	if err != nil {
-		return errors.Wrap(err, "could not get head root from cache")
-	}
-
-	if newForkChoiceHeadRoot != bytesutil.ToBytes32(cachedHeadRoot) {
-		fmt.Printf("Fork Choice %v != %v", hex.EncodeToString(newForkChoiceHeadRoot[:]), hex.EncodeToString(cachedHeadRoot))
-	}
-
-	if !bytes.Equal(headRoot, cachedHeadRoot) {
-		signedHeadBlock, err := s.beaconDB.Block(ctx, bytesutil.ToBytes32(headRoot))
-		if err != nil {
-			return errors.Wrap(err, "could not compute state from block head")
-=======
 	if featureconfig.Get().DisableForkChoice {
 		if err := s.saveHead(ctx, blockCopy, root); err != nil {
 			return errors.Wrap(err, "could not save head")
->>>>>>> eb5e814e
 		}
 	} else {
 		// Run fork choice after applying state transition on the new block.
