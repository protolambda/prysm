--- conflicted
+++ resolved
@@ -37,11 +37,7 @@
 	stateNotifier               statefeed.Notifier
 	blockNotifier               blockfeed.Notifier
 	opNotifier                  opfeed.Notifier
-<<<<<<< HEAD
-	ValidAttestation bool
-=======
 	ValidAttestation            bool
->>>>>>> 42b7f2c2
 }
 
 // StateNotifier mocks the same method in the chain service.
@@ -231,11 +227,7 @@
 	return ms.Balance
 }
 
-<<<<<<< HEAD
-// IsValidAttestation always returns true..
-=======
 // IsValidAttestation always returns true.
->>>>>>> 42b7f2c2
 func (ms *ChainService) IsValidAttestation(ctx context.Context, att *ethpb.Attestation) bool {
 	return ms.ValidAttestation
 }