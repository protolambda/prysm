package blocks

import (
	"bytes"
	"context"
	"encoding/binary"

	"fmt"
	"sort"

	"github.com/gogo/protobuf/proto"
	"github.com/pkg/errors"
	ethpb "github.com/prysmaticlabs/ethereumapis/eth/v1alpha1"
	"github.com/prysmaticlabs/go-ssz"
	"github.com/prysmaticlabs/prysm/beacon-chain/cache"
	"github.com/prysmaticlabs/prysm/beacon-chain/core/helpers"
	"github.com/prysmaticlabs/prysm/beacon-chain/core/state/stateutils"
	v "github.com/prysmaticlabs/prysm/beacon-chain/core/validators"
	pb "github.com/prysmaticlabs/prysm/proto/beacon/p2p/v1"
	"github.com/prysmaticlabs/prysm/shared/bls"
	"github.com/prysmaticlabs/prysm/shared/bytesutil"
	"github.com/prysmaticlabs/prysm/shared/featureconfig"
	"github.com/prysmaticlabs/prysm/shared/hashutil"
	"github.com/prysmaticlabs/prysm/shared/params"
	"github.com/prysmaticlabs/prysm/shared/sliceutil"
	"github.com/prysmaticlabs/prysm/shared/trieutil"
	"github.com/sirupsen/logrus"
	"go.opencensus.io/trace"
)

var log = logrus.WithField("prefix", "blocks")

var eth1DataCache = cache.NewEth1DataVoteCache()

// ErrSigFailedToVerify returns when a signature of a block object(ie attestation, slashing, exit... etc)
// failed to verify.
var ErrSigFailedToVerify = errors.New("signature did not verify")

func verifySigningRoot(obj interface{}, pub []byte, signature []byte, domain uint64) error {
	publicKey, err := bls.PublicKeyFromBytes(pub)
	if err != nil {
		return errors.Wrap(err, "could not convert bytes to public key")
	}
	sig, err := bls.SignatureFromBytes(signature)
	if err != nil {
		return errors.Wrap(err, "could not convert bytes to signature")
	}
	root, err := ssz.SigningRoot(obj)
	if err != nil {
		return errors.Wrap(err, "could not get signing root")
	}
	if !sig.Verify(root[:], publicKey, domain) {
		return ErrSigFailedToVerify
	}
	return nil
}

func verifySignature(signedData []byte, pub []byte, signature []byte, domain uint64) error {
	publicKey, err := bls.PublicKeyFromBytes(pub)
	if err != nil {
		return errors.Wrap(err, "could not convert bytes to public key")
	}
	sig, err := bls.SignatureFromBytes(signature)
	if err != nil {
		return errors.Wrap(err, "could not convert bytes to signature")
	}
	if !sig.Verify(signedData, publicKey, domain) {
		return ErrSigFailedToVerify
	}
	return nil
}

// ProcessEth1DataInBlock is an operation performed on each
// beacon block to ensure the ETH1 data votes are processed
// into the beacon state.
//
// Official spec definition:
//   def process_eth1_data(state: BeaconState, body: BeaconBlockBody) -> None:
//    state.eth1_data_votes.append(body.eth1_data)
//    if state.eth1_data_votes.count(body.eth1_data) * 2 > SLOTS_PER_ETH1_VOTING_PERIOD:
//        state.latest_eth1_data = body.eth1_data
func ProcessEth1DataInBlock(beaconState *pb.BeaconState, block *ethpb.BeaconBlock) (*pb.BeaconState, error) {
	beaconState.Eth1DataVotes = append(beaconState.Eth1DataVotes, block.Body.Eth1Data)

	hasSupport, err := Eth1DataHasEnoughSupport(beaconState, block.Body.Eth1Data)
	if err != nil {
		return nil, err
	}

	if hasSupport {
		beaconState.Eth1Data = block.Body.Eth1Data
	}

	return beaconState, nil
}

// Eth1DataHasEnoughSupport returns true when the given eth1data has more than 50% votes in the
// eth1 voting period. A vote is cast by including eth1data in a block and part of state processing
// appends eth1data to the state in the Eth1DataVotes list. Iterating through this list checks the
// votes to see if they match the eth1data.
func Eth1DataHasEnoughSupport(beaconState *pb.BeaconState, data *ethpb.Eth1Data) (bool, error) {
	voteCount := uint64(0)
	var eth1DataHash [32]byte
	var err error
	if featureconfig.Get().EnableEth1DataVoteCache {
		eth1DataHash, err = hashutil.HashProto(data)
		if err != nil {
			return false, errors.Wrap(err, "could not hash eth1data")
		}
		voteCount, err = eth1DataCache.Eth1DataVote(eth1DataHash)
		if err != nil {
			return false, errors.Wrap(err, "could not retrieve eth1 data vote cache")
		}

	}
	if voteCount == 0 {
		for _, vote := range beaconState.Eth1DataVotes {
			if proto.Equal(vote, data) {
				voteCount++
			}
		}
	} else {
		voteCount++
	}

	if featureconfig.Get().EnableEth1DataVoteCache {
		if err := eth1DataCache.AddEth1DataVote(&cache.Eth1DataVote{
			Eth1DataHash: eth1DataHash,
			VoteCount:    voteCount,
		}); err != nil {
			return false, errors.Wrap(err, "could not save eth1 data vote cache")
		}
	}

	// If 50+% majority converged on the same eth1data, then it has enough support to update the
	// state.
	return voteCount*2 > params.BeaconConfig().SlotsPerEth1VotingPeriod, nil
}

// ProcessBlockHeader validates a block by its header.
//
// Spec pseudocode definition:
//
//  def process_block_header(state: BeaconState, block: BeaconBlock) -> None:
//    # Verify that the slots match
//    assert block.slot == state.slot
//    # Verify that the parent matches
//    assert block.parent_root == signing_root(state.latest_block_header)
//    # Save current block as the new latest block
//    state.latest_block_header = BeaconBlockHeader(
//        slot=block.slot,
//        parent_root=block.parent_root,
//        # state_root: zeroed, overwritten in the next `process_slot` call
//        body_root=hash_tree_root(block.body),
//		  # signature is always zeroed
//    )
//    # Verify proposer is not slashed
//    proposer = state.validators[get_beacon_proposer_index(state)]
//    assert not proposer.slashed
//    # Verify proposer signature
//    assert bls_verify(proposer.pubkey, signing_root(block), block.signature, get_domain(state, DOMAIN_BEACON_PROPOSER))
func ProcessBlockHeader(
	beaconState *pb.BeaconState,
	block *ethpb.BeaconBlock,
) (*pb.BeaconState, error) {
	beaconState, err := ProcessBlockHeaderNoVerify(beaconState, block)
	if err != nil {
		return nil, err
	}

	idx, err := helpers.BeaconProposerIndex(beaconState)
	if err != nil {
		return nil, err
	}
	proposer := beaconState.Validators[idx]
	if proposer.Slashed {
		return nil, fmt.Errorf("proposer at index %d was previously slashed", idx)
	}

	// Verify proposer signature.
	currentEpoch := helpers.CurrentEpoch(beaconState)
	domain := helpers.Domain(beaconState.Fork, currentEpoch, params.BeaconConfig().DomainBeaconProposer)
	if err := verifySigningRoot(block, proposer.PublicKey, block.Signature, domain); err != nil {
		return nil, ErrSigFailedToVerify
	}

	return beaconState, nil
}

// ProcessBlockHeaderNoVerify validates a block by its header but skips proposer
// signature verification.
//
// WARNING: This method does not verify proposer signature. This is used for proposer to compute state root
// using a unsigned block.
//
// Spec pseudocode definition:
//  def process_block_header(state: BeaconState, block: BeaconBlock) -> None:
//    # Verify that the slots match
//    assert block.slot == state.slot
//    # Verify that the parent matches
//    assert block.parent_root == signing_root(state.latest_block_header)
//    # Save current block as the new latest block
//    state.latest_block_header = BeaconBlockHeader(
//        slot=block.slot,
//        parent_root=block.parent_root,
//        # state_root: zeroed, overwritten in the next `process_slot` call
//        body_root=hash_tree_root(block.body),
//		  # signature is always zeroed
//    )
//    # Verify proposer is not slashed
//    proposer = state.validators[get_beacon_proposer_index(state)]
//    assert not proposer.slashed
func ProcessBlockHeaderNoVerify(
	beaconState *pb.BeaconState,
	block *ethpb.BeaconBlock,
) (*pb.BeaconState, error) {
	if beaconState.Slot != block.Slot {
		return nil, fmt.Errorf("state slot: %d is different then block slot: %d", beaconState.Slot, block.Slot)
	}

	parentRoot, err := ssz.SigningRoot(beaconState.LatestBlockHeader)
	if err != nil {
		return nil, err
	}
	if !bytes.Equal(block.ParentRoot, parentRoot[:]) {
		return nil, fmt.Errorf(
			"parent root %#x does not match the latest block header signing root in state %#x",
			block.ParentRoot, parentRoot)
	}

	bodyRoot, err := ssz.HashTreeRoot(block.Body)
	if err != nil {
		return nil, err
	}
	emptySig := make([]byte, 96)
	beaconState.LatestBlockHeader = &ethpb.BeaconBlockHeader{
		Slot:       block.Slot,
		ParentRoot: block.ParentRoot,
		StateRoot:  params.BeaconConfig().ZeroHash[:],
		BodyRoot:   bodyRoot[:],
		Signature:  emptySig,
	}
	return beaconState, nil
}

// ProcessRandao checks the block proposer's
// randao commitment and generates a new randao mix to update
// in the beacon state's latest randao mixes slice.
//
// Spec pseudocode definition:
//   def process_randao(state: BeaconState, body: BeaconBlockBody) -> None:
//     proposer = state.validator_registry[get_beacon_proposer_index(state)]
//     # Verify that the provided randao value is valid
//     assert bls_verify(
//         proposer.pubkey,
//         hash_tree_root(get_current_epoch(state)),
//         body.randao_reveal,
//         get_domain(state, DOMAIN_RANDAO),
//     )
//     # Mix it in
//     state.latest_randao_mixes[get_current_epoch(state) % LATEST_RANDAO_MIXES_LENGTH] = (
//         xor(get_randao_mix(state, get_current_epoch(state)),
//             hash(body.randao_reveal))
//     )
func ProcessRandao(
	beaconState *pb.BeaconState,
	body *ethpb.BeaconBlockBody,
) (*pb.BeaconState, error) {
	proposerIdx, err := helpers.BeaconProposerIndex(beaconState)
	if err != nil {
		return nil, errors.Wrap(err, "could not get beacon proposer index")
	}
	proposerPub := beaconState.Validators[proposerIdx].PublicKey

	currentEpoch := helpers.CurrentEpoch(beaconState)
	buf := make([]byte, 32)
	binary.LittleEndian.PutUint64(buf, currentEpoch)

	domain := helpers.Domain(beaconState.Fork, currentEpoch, params.BeaconConfig().DomainRandao)
	if err := verifySignature(buf, proposerPub, body.RandaoReveal, domain); err != nil {
		return nil, errors.Wrap(err, "could not verify block randao")
	}

	beaconState, err = ProcessRandaoNoVerify(beaconState, body)
	if err != nil {
		return nil, errors.Wrap(err, "could not process randao")
	}
	return beaconState, nil
}

// ProcessRandaoNoVerify generates a new randao mix to update
// in the beacon state's latest randao mixes slice.
//
// Spec pseudocode definition:
//     # Mix it in
//     state.latest_randao_mixes[get_current_epoch(state) % LATEST_RANDAO_MIXES_LENGTH] = (
//         xor(get_randao_mix(state, get_current_epoch(state)),
//             hash(body.randao_reveal))
//     )
func ProcessRandaoNoVerify(
	beaconState *pb.BeaconState,
	body *ethpb.BeaconBlockBody,
) (*pb.BeaconState, error) {
	currentEpoch := helpers.CurrentEpoch(beaconState)
	// If block randao passed verification, we XOR the state's latest randao mix with the block's
	// randao and update the state's corresponding latest randao mix value.
	latestMixesLength := params.BeaconConfig().EpochsPerHistoricalVector
	latestMixSlice := beaconState.RandaoMixes[currentEpoch%latestMixesLength]
	blockRandaoReveal := hashutil.Hash(body.RandaoReveal)
	for i, x := range blockRandaoReveal {
		latestMixSlice[i] ^= x
	}
	beaconState.RandaoMixes[currentEpoch%latestMixesLength] = latestMixSlice
	return beaconState, nil
}

// ProcessProposerSlashings is one of the operations performed
// on each processed beacon block to slash proposers based on
// slashing conditions if any slashable events occurred.
//
// Spec pseudocode definition:
//   def process_proposer_slashing(state: BeaconState, proposer_slashing: ProposerSlashing) -> None:
//    """
//    Process ``ProposerSlashing`` operation.
//    """
//    proposer = state.validator_registry[proposer_slashing.proposer_index]
//    # Verify slots match
//    assert proposer_slashing.header_1.slot == proposer_slashing.header_2.slot
//    # But the headers are different
//    assert proposer_slashing.header_1 != proposer_slashing.header_2
//    # Check proposer is slashable
//    assert is_slashable_validator(proposer, get_current_epoch(state))
//    # Signatures are valid
//    for header in (proposer_slashing.header_1, proposer_slashing.header_2):
//        domain = get_domain(state, DOMAIN_BEACON_PROPOSER, slot_to_epoch(header.slot))
//        assert bls_verify(proposer.pubkey, signing_root(header), header.signature, domain)
//
//    slash_validator(state, proposer_slashing.proposer_index)
func ProcessProposerSlashings(ctx context.Context, beaconState *pb.BeaconState, body *ethpb.BeaconBlockBody) (*pb.BeaconState, error) {
	var err error
	for idx, slashing := range body.ProposerSlashings {
		if int(slashing.ProposerIndex) >= len(beaconState.Validators) {
			return nil, fmt.Errorf("invalid proposer index given in slashing %d", slashing.ProposerIndex)
		}
		if err = VerifyProposerSlashing(beaconState, slashing); err != nil {
			return nil, errors.Wrapf(err, "could not verify proposer slashing %d", idx)
		}
		beaconState, err = v.SlashValidator(
			beaconState, slashing.ProposerIndex, 0, /* proposer is whistleblower */
		)
		if err != nil {
			return nil, errors.Wrapf(err, "could not slash proposer index %d", slashing.ProposerIndex)
		}
	}
	return beaconState, nil
}

// VerifyProposerSlashing verifies that the data provided fro slashing is valid.
func VerifyProposerSlashing(
	beaconState *pb.BeaconState,
	slashing *ethpb.ProposerSlashing,
) error {
	proposer := beaconState.Validators[slashing.ProposerIndex]

	if slashing.Header_1.Slot != slashing.Header_2.Slot {
		return fmt.Errorf("mismatched header slots, received %d == %d", slashing.Header_1.Slot, slashing.Header_2.Slot)
	}
	if proto.Equal(slashing.Header_1, slashing.Header_2) {
		return errors.New("expected slashing headers to differ")
	}
	if !helpers.IsSlashableValidator(proposer, helpers.CurrentEpoch(beaconState)) {
		return fmt.Errorf("validator with key %#x is not slashable", proposer.PublicKey)
	}
	// Using headerEpoch1 here because both of the headers should have the same epoch.
	domain := helpers.Domain(beaconState.Fork, helpers.StartSlot(slashing.Header_1.Slot), params.BeaconConfig().DomainBeaconProposer)
	headers := append([]*ethpb.BeaconBlockHeader{slashing.Header_1}, slashing.Header_2)
	for _, header := range headers {
		if err := verifySigningRoot(header, proposer.PublicKey, header.Signature, domain); err != nil {
			return errors.Wrap(err, "could not verify beacon block header")
		}
	}
	return nil
}

// ProcessAttesterSlashings is one of the operations performed
// on each processed beacon block to slash attesters based on
// Casper FFG slashing conditions if any slashable events occurred.
//
// Spec pseudocode definition:
//   def process_attester_slashing(state: BeaconState, attester_slashing: AttesterSlashing) -> None:
//    attestation_1 = attester_slashing.attestation_1
//    attestation_2 = attester_slashing.attestation_2
//    assert is_slashable_attestation_data(attestation_1.data, attestation_2.data)
//    assert is_valid_indexed_attestation(state, attestation_1)
//    assert is_valid_indexed_attestation(state, attestation_2)
//
//    slashed_any = False
//    indices = set(attestation_1.attesting_indices).intersection(attestation_2.attesting_indices)
//    for index in sorted(indices):
//        if is_slashable_validator(state.validators[index], get_current_epoch(state)):
//            slash_validator(state, index)
//            slashed_any = True
//    assert slashed_any
func ProcessAttesterSlashings(ctx context.Context, beaconState *pb.BeaconState, body *ethpb.BeaconBlockBody) (*pb.BeaconState, error) {
	for idx, slashing := range body.AttesterSlashings {
		if err := VerifyAttesterSlashing(ctx, beaconState, slashing); err != nil {
			return nil, errors.Wrapf(err, "could not verify attester slashing %d", idx)
		}
		slashableIndices := slashableAttesterIndices(slashing)
		sort.SliceStable(slashableIndices, func(i, j int) bool {
			return slashableIndices[i] < slashableIndices[j]
		})
		currentEpoch := helpers.CurrentEpoch(beaconState)
		var err error
		var slashedAny bool
		for _, validatorIndex := range slashableIndices {
			if helpers.IsSlashableValidator(beaconState.Validators[validatorIndex], currentEpoch) {
				beaconState, err = v.SlashValidator(beaconState, validatorIndex, 0)
				if err != nil {
					return nil, errors.Wrapf(err, "could not slash validator index %d",
						validatorIndex)
				}
				slashedAny = true
			}
		}
		if !slashedAny {
			return nil, errors.New("unable to slash any validator despite confirmed attester slashing")
		}
	}
	return beaconState, nil
}

// VerifyAttesterSlashing validates the attestation data in both attestations in the slashing object.
func VerifyAttesterSlashing(ctx context.Context, beaconState *pb.BeaconState, slashing *ethpb.AttesterSlashing) error {
	att1 := slashing.Attestation_1
	att2 := slashing.Attestation_2
	data1 := att1.Data
	data2 := att2.Data
	if !IsSlashableAttestationData(data1, data2) {
		return errors.New("attestations are not slashable")
	}
	if err := VerifyIndexedAttestation(ctx, beaconState, att1); err != nil {
		return errors.Wrap(err, "could not validate indexed attestation")
	}
	if err := VerifyIndexedAttestation(ctx, beaconState, att2); err != nil {
		return errors.Wrap(err, "could not validate indexed attestation")
	}
	return nil
}

// IsSlashableAttestationData verifies a slashing against the Casper Proof of Stake FFG rules.
//
// Spec pseudocode definition:
//   def is_slashable_attestation_data(data_1: AttestationData, data_2: AttestationData) -> bool:
//    """
//    Check if ``data_1`` and ``data_2`` are slashable according to Casper FFG rules.
//    """
//    return (
//        # Double vote
//        (data_1 != data_2 and data_1.target.epoch == data_2.target.epoch) or
//        # Surround vote
//        (data_1.source.epoch < data_2.source.epoch and data_2.target.epoch < data_1.target.epoch)
//    )
func IsSlashableAttestationData(data1 *ethpb.AttestationData, data2 *ethpb.AttestationData) bool {
	isDoubleVote := !proto.Equal(data1, data2) && data1.Target.Epoch == data2.Target.Epoch
	isSurroundVote := data1.Source.Epoch < data2.Source.Epoch && data2.Target.Epoch < data1.Target.Epoch
	return isDoubleVote || isSurroundVote
}

func slashableAttesterIndices(slashing *ethpb.AttesterSlashing) []uint64 {
	indices1 := slashing.Attestation_1.AttestingIndices
	indices2 := slashing.Attestation_1.AttestingIndices
	return sliceutil.IntersectionUint64(indices1, indices2)
}

// ProcessAttestations applies processing operations to a block's inner attestation
// records. This function returns a list of pending attestations which can then be
// appended to the BeaconState's latest attestations.
func ProcessAttestations(ctx context.Context, beaconState *pb.BeaconState, body *ethpb.BeaconBlockBody) (*pb.BeaconState, error) {
	var err error
	for idx, attestation := range body.Attestations {
		beaconState, err = ProcessAttestation(ctx, beaconState, attestation)
		if err != nil {
			return nil, errors.Wrapf(err, "could not verify attestation at index %d in block", idx)
		}
	}
	return beaconState, nil
}

// ProcessAttestationsNoVerify applies processing operations to a block's inner attestation
// records. The only difference would be that the attestation signature would not be verified.
func ProcessAttestationsNoVerify(ctx context.Context, beaconState *pb.BeaconState, body *ethpb.BeaconBlockBody) (*pb.BeaconState, error) {
	var err error
	for idx, attestation := range body.Attestations {
		beaconState, err = ProcessAttestationNoVerify(ctx, beaconState, attestation)
		if err != nil {
			return nil, errors.Wrapf(err, "could not verify attestation at index %d in block", idx)
		}
	}
	return beaconState, nil
}

// ProcessAttestation verifies an input attestation can pass through processing using the given beacon state.
//
// Spec pseudocode definition:
//  def process_attestation(state: BeaconState, attestation: Attestation) -> None:
//    data = attestation.data
//    assert data.index < get_committee_count_at_slot(state, data.slot)
//    assert data.target.epoch in (get_previous_epoch(state), get_current_epoch(state))
//    assert data.slot + MIN_ATTESTATION_INCLUSION_DELAY <= state.slot <= data.slot + SLOTS_PER_EPOCH
//
//    committee = get_beacon_committee(state, data.slot, data.index)
//    assert len(attestation.aggregation_bits) == len(committee)
//
//    pending_attestation = PendingAttestation(
//        data=data,
//        aggregation_bits=attestation.aggregation_bits,
//        inclusion_delay=state.slot - data.slot,
//        proposer_index=get_beacon_proposer_index(state),
//    )
//
//    if data.target.epoch == get_current_epoch(state):
//        assert data.source == state.current_justified_checkpoint
//        state.current_epoch_attestations.append(pending_attestation)
//    else:
//        assert data.source == state.previous_justified_checkpoint
//        state.previous_epoch_attestations.append(pending_attestation)
//
//    # Check signature
//    assert is_valid_indexed_attestation(state, get_indexed_attestation(state, attestation))
func ProcessAttestation(ctx context.Context, beaconState *pb.BeaconState, att *ethpb.Attestation) (*pb.BeaconState, error) {
	beaconState, err := ProcessAttestationNoVerify(ctx, beaconState, att)
	if err != nil {
		return nil, err
	}
	return beaconState, VerifyAttestation(ctx, beaconState, att)
}

// ProcessAttestationNoVerify processes the attestation without verifying the attestation signature. This
// method is used to validate attestations whose signatures have already been verified.
func ProcessAttestationNoVerify(ctx context.Context, beaconState *pb.BeaconState, att *ethpb.Attestation) (*pb.BeaconState, error) {
	ctx, span := trace.StartSpan(ctx, "core.ProcessAttestationNoVerify")
	defer span.End()

	if att == nil || att.Data == nil || att.Data.Target == nil {
		return nil, errors.New("nil attestation data target")
	}

	data := att.Data
	if data.Target.Epoch != helpers.PrevEpoch(beaconState) && data.Target.Epoch != helpers.CurrentEpoch(beaconState) {
		return nil, fmt.Errorf(
			"expected target epoch (%d) to be the previous epoch (%d) or the current epoch (%d)",
			data.Target.Epoch,
			helpers.PrevEpoch(beaconState),
			helpers.CurrentEpoch(beaconState),
		)
	}

	s := att.Data.Slot
	minInclusionCheck := s+params.BeaconConfig().MinAttestationInclusionDelay <= beaconState.Slot
	epochInclusionCheck := beaconState.Slot <= s+params.BeaconConfig().SlotsPerEpoch
	if !minInclusionCheck {
		return nil, fmt.Errorf(
			"attestation slot %d + inclusion delay %d > state slot %d",
			s,
			params.BeaconConfig().MinAttestationInclusionDelay,
			beaconState.Slot,
		)
	}
	if !epochInclusionCheck {
		return nil, fmt.Errorf(
			"state slot %d > attestation slot %d + SLOTS_PER_EPOCH %d",
			beaconState.Slot,
			s,
			params.BeaconConfig().SlotsPerEpoch,
		)
	}

	if err := helpers.VerifyAttestationBitfieldLengths(beaconState, att); err != nil {
		return nil, errors.Wrap(err, "could not verify attestation bitfields")
	}

	proposerIndex, err := helpers.BeaconProposerIndex(beaconState)
	if err != nil {
		return nil, err
	}
	pendingAtt := &pb.PendingAttestation{
		Data:            data,
		AggregationBits: att.AggregationBits,
		InclusionDelay:  beaconState.Slot - s,
		ProposerIndex:   proposerIndex,
	}

	var ffgSourceEpoch uint64
	var ffgSourceRoot []byte
	var ffgTargetEpoch uint64
	if data.Target.Epoch == helpers.CurrentEpoch(beaconState) {
		ffgSourceEpoch = beaconState.CurrentJustifiedCheckpoint.Epoch
		ffgSourceRoot = beaconState.CurrentJustifiedCheckpoint.Root
		ffgTargetEpoch = helpers.CurrentEpoch(beaconState)
		beaconState.CurrentEpochAttestations = append(beaconState.CurrentEpochAttestations, pendingAtt)
	} else {
		ffgSourceEpoch = beaconState.PreviousJustifiedCheckpoint.Epoch
		ffgSourceRoot = beaconState.PreviousJustifiedCheckpoint.Root
		ffgTargetEpoch = helpers.PrevEpoch(beaconState)
		beaconState.PreviousEpochAttestations = append(beaconState.PreviousEpochAttestations, pendingAtt)
	}
	if data.Source.Epoch != ffgSourceEpoch {
		return nil, fmt.Errorf("expected source epoch %d, received %d", ffgSourceEpoch, data.Source.Epoch)
	}
	if !bytes.Equal(data.Source.Root, ffgSourceRoot) {
		return nil, fmt.Errorf("expected source root %#x, received %#x", ffgSourceRoot, data.Source.Root)
	}
	if data.Target.Epoch != ffgTargetEpoch {
		return nil, fmt.Errorf("expected target epoch %d, received %d", ffgTargetEpoch, data.Target.Epoch)
	}

	return beaconState, nil
}

// ConvertToIndexed converts attestation to (almost) indexed-verifiable form.
//
// Note about spec pseudocode definition. The state was used by get_attesting_indices to determine
// the attestation committee. Now that we provide this as an argument, we no longer need to provide
// a state.
//
// Spec pseudocode definition:
//   def get_indexed_attestation(state: BeaconState, attestation: Attestation) -> IndexedAttestation:
//    """
//    Return the indexed attestation corresponding to ``attestation``.
//    """
//    attesting_indices = get_attesting_indices(state, attestation.data, attestation.aggregation_bits)
//
//    return IndexedAttestation(
//        attesting_indices=sorted(attesting_indices),
//        data=attestation.data,
//        signature=attestation.signature,
//    )
func ConvertToIndexed(ctx context.Context, attestation *ethpb.Attestation, committee []uint64) (*ethpb.IndexedAttestation, error) {
	ctx, span := trace.StartSpan(ctx, "core.ConvertToIndexed")
	defer span.End()

	attIndices, err := helpers.AttestingIndices(attestation.AggregationBits, committee)
	if err != nil {
		return nil, errors.Wrap(err, "could not get attesting indices")
	}

<<<<<<< HEAD
	sort.Slice(attIndices, func(i, j int) bool {
		return attIndices[i] < attIndices[j]
=======
	cb1i, err := helpers.AttestingIndices(attestation.CustodyBits, committee)
	if err != nil {
		return nil, err
	}
	if !sliceutil.SubsetUint64(cb1i, attIndices) {
		return nil, fmt.Errorf("%v is not a subset of %v", cb1i, attIndices)
	}
	cb1Map := make(map[uint64]bool)
	for _, idx := range cb1i {
		cb1Map[idx] = true
	}
	cb0i := []uint64{}
	for _, idx := range attIndices {
		if !cb1Map[idx] {
			cb0i = append(cb0i, idx)
		}
	}
	sort.Slice(cb0i, func(i, j int) bool {
		return cb0i[i] < cb0i[j]
	})

	sort.Slice(cb1i, func(i, j int) bool {
		return cb1i[i] < cb1i[j]
>>>>>>> 65e3f3e0
	})
	inAtt := &ethpb.IndexedAttestation{
		Data:             attestation.Data,
		Signature:        attestation.Signature,
		AttestingIndices: attIndices,
	}
	return inAtt, nil
}

// VerifyIndexedAttestation determines the validity of an indexed attestation.
//
// Spec pseudocode definition:
//  def is_valid_indexed_attestation(state: BeaconState, indexed_attestation: IndexedAttestation) -> bool:
//    """
//    Check if ``indexed_attestation`` has valid indices and signature.
//    """
//    indices = indexed_attestation.attesting_indices
//
//    # Verify max number of indices
//    if not len(indices) <= MAX_VALIDATORS_PER_COMMITTEE:
//        return False
//    # Verify indices are sorted
//    if not indices == sorted(indices):
//        return False
//    # Verify aggregate signature
//    if not bls_verify(
//        pubkey=bls_aggregate_pubkeys([state.validators[i].pubkey for i in indices]),
//        message_hash=hash_tree_root(indexed_attestation.data),
//        signature=indexed_attestation.signature,
//        domain=get_domain(state, DOMAIN_BEACON_ATTESTER, indexed_attestation.data.target.epoch),
//    ):
//        return False
//    return True
func VerifyIndexedAttestation(ctx context.Context, beaconState *pb.BeaconState, indexedAtt *ethpb.IndexedAttestation) error {
	ctx, span := trace.StartSpan(ctx, "core.VerifyIndexedAttestation")
	defer span.End()

	indices := indexedAtt.AttestingIndices

	if uint64(len(indices)) > params.BeaconConfig().MaxValidatorsPerCommittee {
		return fmt.Errorf("validator indices count exceeds MAX_VALIDATORS_PER_COMMITTEE, %d > %d", len(indices), params.BeaconConfig().MaxValidatorsPerCommittee)
	}

	sorted := sort.SliceIsSorted(indices, func(i, j int) bool {
		return indices[i] < indices[j]
	})
	if !sorted {
		return fmt.Errorf("attesting indices are not sorted, got %v", sorted)
	}

	domain := helpers.Domain(beaconState.Fork, indexedAtt.Data.Target.Epoch, params.BeaconConfig().DomainBeaconAttester)
	var pubkey *bls.PublicKey
	var err error
	if len(indices) > 0 {
		pubkey, err = bls.PublicKeyFromBytes(beaconState.Validators[indices[0]].PublicKey)
		if err != nil {
			return errors.Wrap(err, "could not deserialize validator public key")
		}
		for _, i := range indices[1:] {
			pk, err := bls.PublicKeyFromBytes(beaconState.Validators[i].PublicKey)
			if err != nil {
				return errors.Wrap(err, "could not deserialize validator public key")
			}
			pubkey.Aggregate(pk)
		}
	}

	messageHash, err := ssz.HashTreeRoot(indexedAtt.Data)
	if err != nil {
		return errors.Wrap(err, "could not tree hash att data")
	}

	sig, err := bls.SignatureFromBytes(indexedAtt.Signature)
	if err != nil {
		return errors.Wrap(err, "could not convert bytes to signature")
	}

	voted := len(indices) > 0
	if voted && !sig.Verify(messageHash[:], pubkey, domain) {
		return ErrSigFailedToVerify
	}
	return nil
}

// VerifyAttestation converts and attestation into an indexed attestation and verifies
// the signature in that attestation.
func VerifyAttestation(ctx context.Context, beaconState *pb.BeaconState, att *ethpb.Attestation) error {
	committee, err := helpers.BeaconCommittee(beaconState, att.Data.Slot, att.Data.CommitteeIndex)
	if err != nil {
		return err
	}
	indexedAtt, err := ConvertToIndexed(ctx, att, committee)
	if err != nil {
		return errors.Wrap(err, "could not convert to indexed attestation")
	}
	return VerifyIndexedAttestation(ctx, beaconState, indexedAtt)
}

// ProcessDeposits is one of the operations performed on each processed
// beacon block to verify queued validators from the Ethereum 1.0 Deposit Contract
// into the beacon chain.
//
// Spec pseudocode definition:
//   For each deposit in block.body.deposits:
//     process_deposit(state, deposit)
func ProcessDeposits(ctx context.Context, beaconState *pb.BeaconState, body *ethpb.BeaconBlockBody) (*pb.BeaconState, error) {
	var err error
	deposits := body.Deposits

	valIndexMap := stateutils.ValidatorIndexMap(beaconState)
	for _, deposit := range deposits {
		beaconState, err = ProcessDeposit(beaconState, deposit, valIndexMap)
		if err != nil {
			return nil, errors.Wrapf(err, "could not process deposit from %#x", bytesutil.Trunc(deposit.Data.PublicKey))
		}
	}
	return beaconState, nil
}

// ProcessDeposit takes in a deposit object and inserts it
// into the registry as a new validator or balance change.
//
// Spec pseudocode definition:
// def process_deposit(state: BeaconState, deposit: Deposit) -> None:
//    # Verify the Merkle branch
//    assert is_valid_merkle_branch(
//        leaf=hash_tree_root(deposit.data),
//        branch=deposit.proof,
//        depth=DEPOSIT_CONTRACT_TREE_DEPTH + 1,  # Add 1 for the `List` length mix-in
//        index=state.eth1_deposit_index,
//        root=state.eth1_data.deposit_root,
//    )
//
//    # Deposits must be processed in order
//    state.eth1_deposit_index += 1
//
//    pubkey = deposit.data.pubkey
//    amount = deposit.data.amount
//    validator_pubkeys = [v.pubkey for v in state.validators]
//    if pubkey not in validator_pubkeys:
//        # Verify the deposit signature (proof of possession) for new validators.
//        # Note: The deposit contract does not check signatures.
//        # Note: Deposits are valid across forks, thus the deposit domain is retrieved directly from `compute_domain`.
//        domain = compute_domain(DOMAIN_DEPOSIT)
//        if not bls_verify(pubkey, signing_root(deposit.data), deposit.data.signature, domain):
//            return
//
//        # Add validator and balance entries
//        state.validators.append(Validator(
//            pubkey=pubkey,
//            withdrawal_credentials=deposit.data.withdrawal_credentials,
//            activation_eligibility_epoch=FAR_FUTURE_EPOCH,
//            activation_epoch=FAR_FUTURE_EPOCH,
//            exit_epoch=FAR_FUTURE_EPOCH,
//            withdrawable_epoch=FAR_FUTURE_EPOCH,
//            effective_balance=min(amount - amount % EFFECTIVE_BALANCE_INCREMENT, MAX_EFFECTIVE_BALANCE),
//        ))
//        state.balances.append(amount)
//    else:
//        # Increase balance by deposit amount
//        index = ValidatorIndex(validator_pubkeys.index(pubkey))
//        increase_balance(state, index, amount)
func ProcessDeposit(beaconState *pb.BeaconState, deposit *ethpb.Deposit, valIndexMap map[[48]byte]int) (*pb.BeaconState, error) {
	if err := verifyDeposit(beaconState, deposit); err != nil {
		return nil, errors.Wrapf(err, "could not verify deposit from %#x", bytesutil.Trunc(deposit.Data.PublicKey))
	}
	beaconState.Eth1DepositIndex++
	pubKey := deposit.Data.PublicKey
	amount := deposit.Data.Amount
	index, ok := valIndexMap[bytesutil.ToBytes48(pubKey)]
	if !ok {
		domain := bls.ComputeDomain(params.BeaconConfig().DomainDeposit)
		depositSig := deposit.Data.Signature
		if err := verifySigningRoot(deposit.Data, pubKey, depositSig, domain); err != nil {
			// Ignore this error as in the spec pseudo code.
			log.Errorf("Skipping deposit: could not verify deposit data signature: %v", err)
			return beaconState, nil
		}

		effectiveBalance := amount - (amount % params.BeaconConfig().EffectiveBalanceIncrement)
		if params.BeaconConfig().MaxEffectiveBalance < effectiveBalance {
			effectiveBalance = params.BeaconConfig().MaxEffectiveBalance
		}
		beaconState.Validators = append(beaconState.Validators, &ethpb.Validator{
			PublicKey:                  pubKey,
			WithdrawalCredentials:      deposit.Data.WithdrawalCredentials,
			ActivationEligibilityEpoch: params.BeaconConfig().FarFutureEpoch,
			ActivationEpoch:            params.BeaconConfig().FarFutureEpoch,
			ExitEpoch:                  params.BeaconConfig().FarFutureEpoch,
			WithdrawableEpoch:          params.BeaconConfig().FarFutureEpoch,
			EffectiveBalance:           effectiveBalance,
		})
		beaconState.Balances = append(beaconState.Balances, amount)
	} else {
		beaconState = helpers.IncreaseBalance(beaconState, uint64(index), amount)
	}

	return beaconState, nil
}

func verifyDeposit(beaconState *pb.BeaconState, deposit *ethpb.Deposit) error {
	// Verify Merkle proof of deposit and deposit trie root.
	receiptRoot := beaconState.Eth1Data.DepositRoot
	leaf, err := ssz.HashTreeRoot(deposit.Data)
	if err != nil {
		return errors.Wrap(err, "could not tree hash deposit data")
	}
	if ok := trieutil.VerifyMerkleProof(
		receiptRoot,
		leaf[:],
		int(beaconState.Eth1DepositIndex),
		deposit.Proof,
	); !ok {
		return fmt.Errorf(
			"deposit merkle branch of deposit root did not verify for root: %#x",
			receiptRoot,
		)
	}
	return nil
}

// ProcessVoluntaryExits is one of the operations performed
// on each processed beacon block to determine which validators
// should exit the state's validator registry.
//
// Spec pseudocode definition:
//   def process_voluntary_exit(state: BeaconState, exit: VoluntaryExit) -> None:
//    """
//    Process ``VoluntaryExit`` operation.
//    """
//    validator = state.validator_registry[exit.validator_index]
//    # Verify the validator is active
//    assert is_active_validator(validator, get_current_epoch(state))
//    # Verify the validator has not yet exited
//    assert validator.exit_epoch == FAR_FUTURE_EPOCH
//    # Exits must specify an epoch when they become valid; they are not valid before then
//    assert get_current_epoch(state) >= exit.epoch
//    # Verify the validator has been active long enough
//    assert get_current_epoch(state) >= validator.activation_epoch + PERSISTENT_COMMITTEE_PERIOD
//    # Verify signature
//    domain = get_domain(state, DOMAIN_VOLUNTARY_EXIT, exit.epoch)
//    assert bls_verify(validator.pubkey, signing_root(exit), exit.signature, domain)
//    # Initiate exit
//    initiate_validator_exit(state, exit.validator_index)
func ProcessVoluntaryExits(ctx context.Context, beaconState *pb.BeaconState, body *ethpb.BeaconBlockBody) (*pb.BeaconState, error) {
	var err error
	exits := body.VoluntaryExits

	for idx, exit := range exits {
		if err := VerifyExit(beaconState, exit); err != nil {
			return nil, errors.Wrapf(err, "could not verify exit %d", idx)
		}
		beaconState, err = v.InitiateValidatorExit(beaconState, exit.ValidatorIndex)
		if err != nil {
			return nil, err
		}
	}
	return beaconState, nil
}

// ProcessVoluntaryExitsNoVerify processes all the voluntary exits in
// a block body, without verifying their BLS signatures.
func ProcessVoluntaryExitsNoVerify(
	beaconState *pb.BeaconState,
	body *ethpb.BeaconBlockBody,
) (*pb.BeaconState, error) {
	var err error
	exits := body.VoluntaryExits

	for idx, exit := range exits {
		beaconState, err = v.InitiateValidatorExit(beaconState, exit.ValidatorIndex)
		if err != nil {
			return nil, errors.Wrapf(err, "failed to process voluntary exit at index %d", idx)
		}
	}
	return beaconState, nil
}

// VerifyExit implements the spec defined validation for voluntary exits.
//
// Spec pseudocode definition:
//   def process_voluntary_exit(state: BeaconState, exit: VoluntaryExit) -> None:
//    """
//    Process ``VoluntaryExit`` operation.
//    """
//    validator = state.validator_registry[exit.validator_index]
//    # Verify the validator is active
//    assert is_active_validator(validator, get_current_epoch(state))
//    # Verify the validator has not yet exited
//    assert validator.exit_epoch == FAR_FUTURE_EPOCH
//    # Exits must specify an epoch when they become valid; they are not valid before then
//    assert get_current_epoch(state) >= exit.epoch
//    # Verify the validator has been active long enough
//    assert get_current_epoch(state) >= validator.activation_epoch + PERSISTENT_COMMITTEE_PERIOD
//    # Verify signature
//    domain = get_domain(state, DOMAIN_VOLUNTARY_EXIT, exit.epoch)
//    assert bls_verify(validator.pubkey, signing_root(exit), exit.signature, domain)
func VerifyExit(beaconState *pb.BeaconState, exit *ethpb.VoluntaryExit) error {
	if int(exit.ValidatorIndex) >= len(beaconState.Validators) {
		return fmt.Errorf("validator index out of bound %d > %d", exit.ValidatorIndex, len(beaconState.Validators))
	}

	validator := beaconState.Validators[exit.ValidatorIndex]
	currentEpoch := helpers.CurrentEpoch(beaconState)
	// Verify the validator is active.
	if !helpers.IsActiveValidator(validator, currentEpoch) {
		return errors.New("non-active validator cannot exit")
	}
	// Verify the validator has not yet exited.
	if validator.ExitEpoch != params.BeaconConfig().FarFutureEpoch {
		return fmt.Errorf("validator has already exited at epoch: %v", validator.ExitEpoch)
	}
	// Exits must specify an epoch when they become valid; they are not valid before then.
	if currentEpoch < exit.Epoch {
		return fmt.Errorf("expected current epoch >= exit epoch, received %d < %d", currentEpoch, exit.Epoch)
	}
	// Verify the validator has been active long enough.
	if currentEpoch < validator.ActivationEpoch+params.BeaconConfig().PersistentCommitteePeriod {
		return fmt.Errorf(
			"validator has not been active long enough to exit, wanted epoch %d >= %d",
			currentEpoch,
			validator.ActivationEpoch+params.BeaconConfig().PersistentCommitteePeriod,
		)
	}
	domain := helpers.Domain(beaconState.Fork, exit.Epoch, params.BeaconConfig().DomainVoluntaryExit)
	if err := verifySigningRoot(exit, validator.PublicKey, exit.Signature, domain); err != nil {
		return ErrSigFailedToVerify
	}
	return nil
}

// ClearEth1DataVoteCache clears the eth1 data vote count cache.
func ClearEth1DataVoteCache() {
	eth1DataCache = cache.NewEth1DataVoteCache()
}<|MERGE_RESOLUTION|>--- conflicted
+++ resolved
@@ -645,34 +645,8 @@
 		return nil, errors.Wrap(err, "could not get attesting indices")
 	}
 
-<<<<<<< HEAD
 	sort.Slice(attIndices, func(i, j int) bool {
 		return attIndices[i] < attIndices[j]
-=======
-	cb1i, err := helpers.AttestingIndices(attestation.CustodyBits, committee)
-	if err != nil {
-		return nil, err
-	}
-	if !sliceutil.SubsetUint64(cb1i, attIndices) {
-		return nil, fmt.Errorf("%v is not a subset of %v", cb1i, attIndices)
-	}
-	cb1Map := make(map[uint64]bool)
-	for _, idx := range cb1i {
-		cb1Map[idx] = true
-	}
-	cb0i := []uint64{}
-	for _, idx := range attIndices {
-		if !cb1Map[idx] {
-			cb0i = append(cb0i, idx)
-		}
-	}
-	sort.Slice(cb0i, func(i, j int) bool {
-		return cb0i[i] < cb0i[j]
-	})
-
-	sort.Slice(cb1i, func(i, j int) bool {
-		return cb1i[i] < cb1i[j]
->>>>>>> 65e3f3e0
 	})
 	inAtt := &ethpb.IndexedAttestation{
 		Data:             attestation.Data,
