--- conflicted
+++ resolved
@@ -554,11 +554,7 @@
 		Block: &ethpb.BeaconBlock{
 			ParentRoot:    parentRoot[:],
 			Slot:          beaconState.Slot() + 1,
-<<<<<<< HEAD
-			ProposerIndex: 22,
-=======
 			ProposerIndex: proposerIndex,
->>>>>>> c23ac854
 			Body: &ethpb.BeaconBlockBody{
 				RandaoReveal:      randaoReveal,
 				ProposerSlashings: proposerSlashings,
