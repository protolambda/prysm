load("@prysm//tools/go:def.bzl", "go_library")
load("@io_bazel_rules_go//go:def.bzl", "go_test")

# gazelle:exclude testdata

go_library(
    name = "go_default_library",
    srcs = [
        "skip_slot_cache.go",
        "state.go",
        "transition.go",
    ],
    importpath = "github.com/prysmaticlabs/prysm/beacon-chain/core/state",
    visibility = [
        "//beacon-chain:__subpackages__",
        "//endtoend:__pkg__",
        "//fuzz:__pkg__",
        "//shared/interop:__pkg__",
        "//shared/testutil:__pkg__",
        "//tools/benchmark-files-gen:__pkg__",
        "//tools/genesis-state-gen:__pkg__",
        "//tools/pcli:__pkg__",
    ],
    deps = [
        "//beacon-chain/cache:go_default_library",
        "//beacon-chain/core/blocks:go_default_library",
        "//beacon-chain/core/epoch:go_default_library",
        "//beacon-chain/core/epoch/precompute:go_default_library",
        "//beacon-chain/core/helpers:go_default_library",
        "//beacon-chain/core/state/interop:go_default_library",
        "//beacon-chain/state:go_default_library",
        "//beacon-chain/state/stateutil:go_default_library",
        "//proto/beacon/p2p/v1:go_default_library",
        "//shared/mathutil:go_default_library",
        "//shared/params:go_default_library",
        "//shared/traceutil:go_default_library",
        "//shared/trieutil:go_default_library",
        "@com_github_pkg_errors//:go_default_library",
        "@com_github_prysmaticlabs_ethereumapis//eth/v1alpha1:go_default_library",
        "@com_github_prysmaticlabs_go_ssz//:go_default_library",
        "@com_github_sirupsen_logrus//:go_default_library",
        "@io_opencensus_go//trace:go_default_library",
    ],
)

go_test(
    name = "go_default_test",
    size = "small",
    srcs = [
<<<<<<< HEAD
        "interop_regression_test.go",
=======
        "benchmarks_test.go",
>>>>>>> 49a0d3ca
        "skip_slot_cache_test.go",
        "state_fuzz_test.go",
        "state_test.go",
        "transition_fuzz_test.go",
        "transition_test.go",
    ],
    data = [
        "//beacon-chain/core/state/regression_files:regression_data",
        "//shared/benchutil/benchmark_files:benchmark_data",
    ],
    embed = [":go_default_library"],
    shard_count = 3,
    deps = [
        "//beacon-chain/core/blocks:go_default_library",
        "//beacon-chain/core/helpers:go_default_library",
        "//beacon-chain/state:go_default_library",
        "//beacon-chain/state/stateutil:go_default_library",
        "//proto/beacon/p2p/v1:go_default_library",
        "//shared/attestationutil:go_default_library",
        "//shared/benchutil:go_default_library",
        "//shared/bls:go_default_library",
        "//shared/hashutil:go_default_library",
        "//shared/params:go_default_library",
        "//shared/testutil:go_default_library",
        "//shared/trieutil:go_default_library",
        "@com_github_gogo_protobuf//proto:go_default_library",
        "@com_github_google_gofuzz//:go_default_library",
        "@com_github_prysmaticlabs_ethereumapis//eth/v1alpha1:go_default_library",
        "@com_github_prysmaticlabs_go_bitfield//:go_default_library",
        "@com_github_prysmaticlabs_go_ssz//:go_default_library",
        "@com_github_sirupsen_logrus//:go_default_library",
        "@in_gopkg_d4l3k_messagediff_v1//:go_default_library",
        "@io_bazel_rules_go//go/tools/bazel:go_default_library",
    ],
)

go_test(
    name = "go_benchmark_test",
    size = "large",
    srcs = ["benchmarks_test.go"],
    args = [
        "-test.bench=.",
        "-test.benchmem",
        "-test.v",
    ],
    local = True,
    tags = [
        "benchmark",
        "manual",
        "no-cache",
    ],
    deps = [
        "//beacon-chain/core/blocks:go_default_library",
        "//beacon-chain/core/helpers:go_default_library",
        "//beacon-chain/core/state:go_default_library",
        "//beacon-chain/state:go_default_library",
        "//proto/beacon/p2p/v1:go_default_library",
        "//shared/benchutil:go_default_library",
        "//shared/params:go_default_library",
        "@com_github_gogo_protobuf//proto:go_default_library",
        "@com_github_prysmaticlabs_go_ssz//:go_default_library",
    ],
)<|MERGE_RESOLUTION|>--- conflicted
+++ resolved
@@ -47,11 +47,8 @@
     name = "go_default_test",
     size = "small",
     srcs = [
-<<<<<<< HEAD
+        "benchmarks_test.go",
         "interop_regression_test.go",
-=======
-        "benchmarks_test.go",
->>>>>>> 49a0d3ca
         "skip_slot_cache_test.go",
         "state_fuzz_test.go",
         "state_test.go",
