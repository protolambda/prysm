--- conflicted
+++ resolved
@@ -1272,11 +1272,7 @@
 
 go_repository(
     name = "com_github_prysmaticlabs_ethereumapis",
-<<<<<<< HEAD
-    commit = "fc7889da8fe07ab6688ce5e35ad5f7bc80dbe754",
-=======
     commit = "a90fbe4a333e538a897fb6008b35271ef6b7b124",
->>>>>>> 32b5b8fa
     importpath = "github.com/prysmaticlabs/ethereumapis",
     patch_args = ["-p1"],
     patches = [
