workspace(name = "prysm")

load("@bazel_tools//tools/build_defs/repo:http.bzl", "http_archive")
load("@bazel_tools//tools/build_defs/repo:git.bzl", "git_repository")

http_archive(
    name = "bazel_toolchains",
    sha256 = "b5a8039df7119d618402472f3adff8a1bd0ae9d5e253f53fcc4c47122e91a3d2",
    strip_prefix = "bazel-toolchains-2.1.1",
    urls = [
        "https://github.com/bazelbuild/bazel-toolchains/releases/download/2.1.1/bazel-toolchains-2.1.1.tar.gz",
        "https://mirror.bazel.build/github.com/bazelbuild/bazel-toolchains/archive/2.1.1.tar.gz",
    ],
)

http_archive(
    name = "com_grail_bazel_toolchain",
    sha256 = "0bec89e35d8a141c87f28cfc506d6d344785c8eb2ff3a453140a1fe972ada79d",
    strip_prefix = "bazel-toolchain-77a87103145f86f03f90475d19c2c8854398a444",
    urls = ["https://github.com/grailbio/bazel-toolchain/archive/77a87103145f86f03f90475d19c2c8854398a444.tar.gz"],
)

load("@com_grail_bazel_toolchain//toolchain:deps.bzl", "bazel_toolchain_dependencies")

bazel_toolchain_dependencies()

load("@com_grail_bazel_toolchain//toolchain:rules.bzl", "llvm_toolchain")

llvm_toolchain(
    name = "llvm_toolchain",
    llvm_version = "9.0.0",
)

load("@llvm_toolchain//:toolchains.bzl", "llvm_register_toolchains")

llvm_register_toolchains()

load("@prysm//tools/cross-toolchain:prysm_toolchains.bzl", "configure_prysm_toolchains")

configure_prysm_toolchains()

load("@prysm//tools/cross-toolchain:rbe_toolchains_config.bzl", "rbe_toolchains_config")

rbe_toolchains_config()

http_archive(
    name = "bazel_skylib",
    sha256 = "2ea8a5ed2b448baf4a6855d3ce049c4c452a6470b1efd1504fdb7c1c134d220a",
    strip_prefix = "bazel-skylib-0.8.0",
    url = "https://github.com/bazelbuild/bazel-skylib/archive/0.8.0.tar.gz",
)

http_archive(
    name = "bazel_gazelle",
    sha256 = "d8c45ee70ec39a57e7a05e5027c32b1576cc7f16d9dd37135b0eddde45cf1b10",
    urls = [
        "https://storage.googleapis.com/bazel-mirror/github.com/bazelbuild/bazel-gazelle/releases/download/v0.20.0/bazel-gazelle-v0.20.0.tar.gz",
        "https://github.com/bazelbuild/bazel-gazelle/releases/download/v0.20.0/bazel-gazelle-v0.20.0.tar.gz",
    ],
)

http_archive(
    name = "com_github_atlassian_bazel_tools",
    sha256 = "60821f298a7399450b51b9020394904bbad477c18718d2ad6c789f231e5b8b45",
    strip_prefix = "bazel-tools-a2138311856f55add11cd7009a5abc8d4fd6f163",
    urls = ["https://github.com/atlassian/bazel-tools/archive/a2138311856f55add11cd7009a5abc8d4fd6f163.tar.gz"],
)

http_archive(
    name = "io_bazel_rules_docker",
    sha256 = "dc97fccceacd4c6be14e800b2a00693d5e8d07f69ee187babfd04a80a9f8e250",
    strip_prefix = "rules_docker-0.14.1",
    url = "https://github.com/bazelbuild/rules_docker/archive/v0.14.1.tar.gz",
)

http_archive(
    name = "io_bazel_rules_go",
    sha256 = "e6a6c016b0663e06fa5fccf1cd8152eab8aa8180c583ec20c872f4f9953a7ac5",
    urls = [
        "https://mirror.bazel.build/github.com/bazelbuild/rules_go/releases/download/v0.22.1/rules_go-v0.22.1.tar.gz",
        "https://github.com/bazelbuild/rules_go/releases/download/v0.22.1/rules_go-v0.22.1.tar.gz",
    ],
)

http_archive(
    name = "build_bazel_rules_nodejs",
    sha256 = "0942d188f4d0de6ddb743b9f6642a26ce1ad89f09c0035a9a5ca5ba9615c96aa",
    urls = ["https://github.com/bazelbuild/rules_nodejs/releases/download/0.38.1/rules_nodejs-0.38.1.tar.gz"],
)

git_repository(
    name = "graknlabs_bazel_distribution",
    commit = "962f3a7e56942430c0ec120c24f9e9f2a9c2ce1a",
    remote = "https://github.com/graknlabs/bazel-distribution",
    shallow_since = "1569509514 +0300",
)

# Override default import in rules_go with special patch until
# https://github.com/gogo/protobuf/pull/582 is merged.
git_repository(
    name = "com_github_gogo_protobuf",
    commit = "5628607bb4c51c3157aacc3a50f0ab707582b805",
    patch_args = ["-p1"],
    patches = [
        "@io_bazel_rules_go//third_party:com_github_gogo_protobuf-gazelle.patch",
        "//third_party:com_github_gogo_protobuf-equal.patch",
    ],
    remote = "https://github.com/gogo/protobuf",
    shallow_since = "1571033717 +0200",
    # gazelle args: -go_prefix github.com/gogo/protobuf -proto legacy
)

load(
    "@io_bazel_rules_docker//repositories:repositories.bzl",
    container_repositories = "repositories",
)

container_repositories()

load("@prysm//third_party/herumi:herumi.bzl", "bls_dependencies")

bls_dependencies()

load("@io_bazel_rules_go//go:deps.bzl", "go_register_toolchains", "go_rules_dependencies")

go_rules_dependencies()

go_register_toolchains(nogo = "@//:nogo")

load("@bazel_gazelle//:deps.bzl", "gazelle_dependencies", "go_repository")

gazelle_dependencies()

load("@com_github_atlassian_bazel_tools//gometalinter:deps.bzl", "gometalinter_dependencies")

gometalinter_dependencies()

load(
    "@io_bazel_rules_docker//go:image.bzl",
    _go_image_repos = "repositories",
)

# Golang images
# This is using gcr.io/distroless/base
_go_image_repos()

# CC images
# This is using gcr.io/distroless/base
load(
    "@io_bazel_rules_docker//cc:image.bzl",
    _cc_image_repos = "repositories",
)

_cc_image_repos()

http_archive(
    name = "prysm_testnet_site",
    build_file_content = """
proto_library(
  name = "faucet_proto",
  srcs = ["src/proto/faucet.proto"],
  visibility = ["//visibility:public"],
)""",
    sha256 = "29742136ff9faf47343073c4569a7cf21b8ed138f726929e09e3c38ab83544f7",
    strip_prefix = "prysm-testnet-site-5c711600f0a77fc553b18cf37b880eaffef4afdb",
    url = "https://github.com/prestonvanloon/prysm-testnet-site/archive/5c711600f0a77fc553b18cf37b880eaffef4afdb.tar.gz",
)

http_archive(
    name = "io_kubernetes_build",
    sha256 = "b84fbd1173acee9d02a7d3698ad269fdf4f7aa081e9cecd40e012ad0ad8cfa2a",
    strip_prefix = "repo-infra-6537f2101fb432b679f3d103ee729dd8ac5d30a0",
    url = "https://github.com/kubernetes/repo-infra/archive/6537f2101fb432b679f3d103ee729dd8ac5d30a0.tar.gz",
)

http_archive(
    name = "eth2_spec_tests_general",
    build_file_content = """
filegroup(
    name = "test_data",
    srcs = glob([
        "**/*.ssz",
        "**/*.yaml",
    ]),
    visibility = ["//visibility:public"],
)
    """,
    url = "https://github.com/ethereum/eth2.0-spec-tests/releases/download/v0.11.0/general.tar.gz",
)

http_archive(
    name = "eth2_spec_tests_minimal",
    build_file_content = """
filegroup(
    name = "test_data",
    srcs = glob([
        "**/*.ssz",
        "**/*.yaml",
    ]),
    visibility = ["//visibility:public"],
)
    """,
    url = "https://github.com/ethereum/eth2.0-spec-tests/releases/download/v0.11.0/minimal.tar.gz",
)

http_archive(
    name = "eth2_spec_tests_mainnet",
    build_file_content = """
filegroup(
    name = "test_data",
    srcs = glob([
        "**/*.ssz",
        "**/*.yaml",
    ]),
    visibility = ["//visibility:public"],
)
    """,
    url = "https://github.com/ethereum/eth2.0-spec-tests/releases/download/v0.11.0/mainnet.tar.gz",
)

http_archive(
    name = "com_github_bazelbuild_buildtools",
    sha256 = "b5d7dbc6832f11b6468328a376de05959a1a9e4e9f5622499d3bab509c26b46a",
    strip_prefix = "buildtools-bf564b4925ab5876a3f64d8b90fab7f769013d42",
    url = "https://github.com/bazelbuild/buildtools/archive/bf564b4925ab5876a3f64d8b90fab7f769013d42.zip",
)

load("@com_github_bazelbuild_buildtools//buildifier:deps.bzl", "buildifier_dependencies")

buildifier_dependencies()

go_repository(
    name = "com_github_golang_mock",
    commit = "d74b93584564161b2de771089ee697f07d8bd5b5",  # v1.3.1
    importpath = "github.com/golang/mock",
)

git_repository(
    name = "com_google_protobuf",
    commit = "4cf5bfee9546101d98754d23ff378ff718ba8438",
    remote = "https://github.com/protocolbuffers/protobuf",
    shallow_since = "1558721209 -0700",
)

load("@com_google_protobuf//:protobuf_deps.bzl", "protobuf_deps")

protobuf_deps()

# Group the sources of the library so that CMake rule have access to it
all_content = """filegroup(name = "all", srcs = glob(["**"]), visibility = ["//visibility:public"])"""

http_archive(
    name = "rules_foreign_cc",
    sha256 = "450563dc2938f38566a59596bb30a3e905fbbcc35b3fff5a1791b122bc140465",
    strip_prefix = "rules_foreign_cc-456425521973736ef346d93d3d6ba07d807047df",
    url = "https://github.com/bazelbuild/rules_foreign_cc/archive/456425521973736ef346d93d3d6ba07d807047df.zip",
)

load("@rules_foreign_cc//:workspace_definitions.bzl", "rules_foreign_cc_dependencies")

rules_foreign_cc_dependencies([
    "@prysm//:built_cmake_toolchain",
])

http_archive(
    name = "librdkafka",
    build_file_content = all_content,
    sha256 = "f6be27772babfdacbbf2e4c5432ea46c57ef5b7d82e52a81b885e7b804781fd6",
    strip_prefix = "librdkafka-1.2.1",
    urls = ["https://github.com/edenhill/librdkafka/archive/v1.2.1.tar.gz"],
)

http_archive(
    name = "com_github_herumi_bls_eth_go_binary",
    sha256 = "3b155ff597c307b5b0875c3b1ffc3beaa0a6634ee1cfad8768041b61c47eac39",
    strip_prefix = "bls-eth-go-binary-946ee977cd0f585757741dda65073cbd84a160ac",
    url = "https://github.com/prysmaticlabs/bls-eth-go-binary/archive/946ee977cd0f585757741dda65073cbd84a160ac.zip",
)

# External dependencies

go_repository(
    name = "com_github_ethereum_go_ethereum",
    commit = "40beaeef26d5a2a0918dec2b960c2556c71a90a0",
    importpath = "github.com/ethereum/go-ethereum",
    # Note: go-ethereum is not bazel-friendly with regards to cgo. We have a
    # a fork that has resolved these issues by disabling HID/USB support and
    # some manual fixes for c imports in the crypto package. This is forked
    # branch should be updated from time to time with the latest go-ethereum
    # code.
    remote = "https://github.com/prysmaticlabs/bazel-go-ethereum",
    vcs = "git",
)

go_repository(
    name = "com_github_prysmaticlabs_go_ssz",
    commit = "e24db4d9e9637cf88ee9e4a779e339a1686a84ee",
    importpath = "github.com/prysmaticlabs/go-ssz",
    patch_args = ["-p1"],
    patches = [
        "//third_party:com_github_prysmaticlabs_go_ssz.patch",
    ],
)

go_repository(
    name = "com_github_go_yaml_yaml",
    commit = "f221b8435cfb71e54062f6c6e99e9ade30b124d5",  # v2.2.4
    importpath = "github.com/go-yaml/yaml",
)

go_repository(
    name = "com_github_x_cray_logrus_prefixed_formatter",
    commit = "bb2702d423886830dee131692131d35648c382e2",  # v0.5.2
    importpath = "github.com/x-cray/logrus-prefixed-formatter",
)

go_repository(
    name = "com_github_mgutz_ansi",
    commit = "9520e82c474b0a04dd04f8a40959027271bab992",
    importpath = "github.com/mgutz/ansi",
)

go_repository(
    name = "com_github_fjl_memsize",
    commit = "2a09253e352a56f419bd88effab0483f52da4c7d",
    importpath = "github.com/fjl/memsize",
)

go_repository(
    name = "com_github_libp2p_go_libp2p",
    commit = "76944c4fc848530530f6be36fb22b70431ca506c",  # v0.5.1
    importpath = "github.com/libp2p/go-libp2p",
)

go_repository(
    name = "com_github_libp2p_go_libp2p_peer",
    commit = "62676d8fb785a8fc279878cbe8e03b878f005910",  # v0.2.0
    importpath = "github.com/libp2p/go-libp2p-peer",
)

go_repository(
    name = "com_github_libp2p_go_libp2p_crypto",
    build_file_proto_mode = "disable_global",
    commit = "ddb6d72b5ad0ae81bf1ee77b628eac1d7237536a",  # v0.1.0
    importpath = "github.com/libp2p/go-libp2p-crypto",
)

go_repository(
    name = "com_github_multiformats_go_multiaddr",
    commit = "8c6cee15b340d7210c30a82a19231ee333b69b1d",  # v0.2.0
    importpath = "github.com/multiformats/go-multiaddr",
)

go_repository(
    name = "com_github_ipfs_go_log",
    commit = "91b837264c0f35dd4e2be341d711316b91d3573d",  # v0.0.1
    importpath = "github.com/ipfs/go-log",
)

go_repository(
    name = "com_github_multiformats_go_multihash",
    commit = "6b39927dce4869bc1726861b65ada415ee1f7fc7",  # v0.0.13
    importpath = "github.com/multiformats/go-multihash",
)

go_repository(
    name = "com_github_libp2p_go_libp2p_swarm",
    commit = "4f59859086ea4bfd750cf40ff2598fe8e6256f78",  # v0.2.2
    importpath = "github.com/libp2p/go-libp2p-swarm",
)

go_repository(
    name = "com_github_libp2p_go_libp2p_host",
    commit = "fb741ff65522f904e7d46f527c9a823f32346f83",  # v0.1.0
    importpath = "github.com/libp2p/go-libp2p-host",
)

go_repository(
    name = "com_github_libp2p_go_libp2p_peerstore",
    commit = "dee88d7532302c001604811fa3fbb5a7f83225e7",  # v0.1.4
    importpath = "github.com/libp2p/go-libp2p-peerstore",
)

go_repository(
    name = "com_github_libp2p_go_libp2p_circuit",
    commit = "61af9db0dd78e01e53b9fb044be44dcc7255667e",  # v0.1.4
    importpath = "github.com/libp2p/go-libp2p-circuit",
)

go_repository(
    name = "com_github_coreos_go_semver",
    commit = "e214231b295a8ea9479f11b70b35d5acf3556d9b",  # v0.3.0
    importpath = "github.com/coreos/go-semver",
)

go_repository(
    name = "com_github_libp2p_go_libp2p_interface_connmgr",
    commit = "ad0549099b57dc8a5f0fe2f596467960ed1ed66b",  # v0.1.0
    importpath = "github.com/libp2p/go-libp2p-interface-connmgr",
)

go_repository(
    name = "com_github_libp2p_go_conn_security_multistream",
    commit = "09b4134a655b5fc883a5bdd62ea12db6e0a1b095",  # v0.1.0
    importpath = "github.com/libp2p/go-conn-security-multistream",
)

go_repository(
    name = "com_github_libp2p_go_libp2p_metrics",
    commit = "2551ab4747111d6c216a06d963c575cebdfd5c9f",  # v0.1.0
    importpath = "github.com/libp2p/go-libp2p-metrics",
)

go_repository(
    name = "com_github_libp2p_go_libp2p_net",
    commit = "e8fc79d2ba74e10b386a79ba9176b88680f8acb0",  # v0.1.0
    importpath = "github.com/libp2p/go-libp2p-net",
)

go_repository(
    name = "com_github_whyrusleeping_mafmt",
    commit = "7aa7fad2ede4e7157818e3e7af5061f866a9ae23",  # v1.2.8
    importpath = "github.com/whyrusleeping/mafmt",
)

go_repository(
    name = "com_github_multiformats_go_multiaddr_net",
    commit = "c9acf9f27c5020e78925937dc3de142d2d393cd1",  # v0.1.1
    importpath = "github.com/multiformats/go-multiaddr-net",
)

go_repository(
    name = "com_github_minio_blake2b_simd",
    commit = "3f5f724cb5b182a5c278d6d3d55b40e7f8c2efb4",
    importpath = "github.com/minio/blake2b-simd",
)

go_repository(
    name = "com_github_mattn_go_colorable",
    commit = "98ec13f34aabf44cc914c65a1cfb7b9bc815aef1",  # v0.1.4
    importpath = "github.com/mattn/go-colorable",
)

go_repository(
    name = "com_github_btcsuite_btcd",
    commit = "306aecffea325e97f513b3ff0cf7895a5310651d",
    importpath = "github.com/btcsuite/btcd",
)

go_repository(
    name = "com_github_minio_sha256_simd",
    commit = "6de4475307716de15b286880ff321c9547086fdd",  # v0.1.1
    importpath = "github.com/minio/sha256-simd",
)

go_repository(
    name = "com_github_mr_tron_base58",
    commit = "d504ab2e22d97cb9f10b1d146a1e6a063f4a5f43",  # v1.1.2
    importpath = "github.com/mr-tron/base58",
)

go_repository(
    name = "com_github_libp2p_go_libp2p_secio",
    build_file_proto_mode = "disable_global",
    commit = "6f83420d5715a8b1c4082aaf9c5c7785923e702e",  # v0.2.1
    importpath = "github.com/libp2p/go-libp2p-secio",
)

go_repository(
    name = "com_github_libp2p_go_tcp_transport",
    commit = "4da01758afabe2347b015cc12d3478a384ebc909",  # v0.1.1
    importpath = "github.com/libp2p/go-tcp-transport",
)

go_repository(
    name = "com_github_libp2p_go_libp2p_protocol",
    commit = "25288782ae7dd539248ffa7dc62d521027ea311b",  # v0.1.0
    importpath = "github.com/libp2p/go-libp2p-protocol",
)

go_repository(
    name = "com_github_jbenet_goprocess",
    commit = "7f9d9ed286badffcf2122cfeb383ec37daf92508",
    importpath = "github.com/jbenet/goprocess",
)

go_repository(
    name = "com_github_multiformats_go_multistream",
    commit = "039807e4901c4b2041f40a0e4aa32d72939608aa",  # v0.1.0
    importpath = "github.com/multiformats/go-multistream",
)

go_repository(
    name = "com_github_libp2p_go_libp2p_loggables",
    commit = "814642b01726ff6f9302e8ce9eeeb00d25409520",  # v0.1.0
    importpath = "github.com/libp2p/go-libp2p-loggables",
)

go_repository(
    name = "com_github_libp2p_go_libp2p_nat",
    commit = "873ef75f6ab6273821d77197660c1fb3af4cc02e",  # v0.0.5
    importpath = "github.com/libp2p/go-libp2p-nat",
)

go_repository(
    name = "com_github_multiformats_go_multiaddr_dns",
    commit = "aeb5743691b968cfa3365c9da59ef872a3133c87",  # v0.2.0
    importpath = "github.com/multiformats/go-multiaddr-dns",
)

go_repository(
    name = "com_github_whyrusleeping_go_logging",
    commit = "d89ec39241781fab261571aeddb2a4177bb57bf3",  # v0.0.1
    importpath = "github.com/whyrusleeping/go-logging",
)

go_repository(
    name = "com_github_mattn_go_isatty",
    commit = "7b513a986450394f7bbf1476909911b3aa3a55ce",
    importpath = "github.com/mattn/go-isatty",
)

go_repository(
    name = "com_github_libp2p_go_libp2p_transport_upgrader",
    commit = "07ed92ccf9aba3a2e4b2fddc4c17ced060524922",  # v0.1.1
    importpath = "github.com/libp2p/go-libp2p-transport-upgrader",
)

go_repository(
    name = "com_github_libp2p_go_maddr_filter",
    commit = "4d5679194bce9c87a81d3b9948a4b5edd5ddc094",  # v0.0.5
    importpath = "github.com/libp2p/go-maddr-filter",
)

go_repository(
    name = "com_github_libp2p_go_libp2p_transport",
    commit = "2406e91c260757c7cf63c70ad20073f5a7b29af4",  # v0.1.0
    importpath = "github.com/libp2p/go-libp2p-transport",
)

go_repository(
    name = "com_github_libp2p_go_addr_util",
    commit = "4cd36c0f325f9e38f1e31ff7a10b9d94d53a11cf",  # v0.0.1
    importpath = "github.com/libp2p/go-addr-util",
)

go_repository(
    name = "com_github_libp2p_go_libp2p_interface_pnet",
    commit = "1357b4bb4b863afcc688f7820c88564ad79818be",  # v0.1.0
    importpath = "github.com/libp2p/go-libp2p-interface-pnet",
)

go_repository(
    name = "com_github_whyrusleeping_timecache",
    commit = "cfcb2f1abfee846c430233aef0b630a946e0a5a6",
    importpath = "github.com/whyrusleeping/timecache",
)

go_repository(
    name = "com_github_opentracing_opentracing_go",
    commit = "659c90643e714681897ec2521c60567dd21da733",  # v1.1.0
    importpath = "github.com/opentracing/opentracing-go",
)

go_repository(
    name = "com_github_libp2p_go_reuseport",
    commit = "3e6d618acfdfacbbeff71cb2bd70fc188f897a0f",  # v0.0.1
    importpath = "github.com/libp2p/go-reuseport",
)

go_repository(
    name = "com_github_huin_goupnp",
    commit = "656e61dfadd241c7cbdd22a023fa81ecb6860ea8",  # v1.0.0
    importpath = "github.com/huin/goupnp",
)

go_repository(
    name = "com_github_spaolacci_murmur3",
    commit = "f09979ecbc725b9e6d41a297405f65e7e8804acc",  # v1.1.0
    importpath = "github.com/spaolacci/murmur3",
)

go_repository(
    name = "com_github_jbenet_go_temp_err_catcher",
    commit = "aac704a3f4f27190b4ccc05f303a4931fd1241ff",
    importpath = "github.com/jbenet/go-temp-err-catcher",
)

go_repository(
    name = "com_github_sirupsen_logrus",
    commit = "839c75faf7f98a33d445d181f3018b5c3409a45e",  # v1.4.2
    importpath = "github.com/sirupsen/logrus",
)

go_repository(
    name = "org_golang_x_sys",
    commit = "fae7ac547cb717d141c433a2a173315e216b64c4",
    importpath = "golang.org/x/sys",
)

go_repository(
    name = "com_github_libp2p_go_flow_metrics",
    commit = "e5a6a4db89199d99b2a74b8da198277a826241d8",  # v0.0.3
    importpath = "github.com/libp2p/go-flow-metrics",
)

go_repository(
    name = "com_github_libp2p_go_msgio",
    commit = "9142103f7d8dc5a74a91116b8f927fe8d8bf4a96",  # v0.0.4
    importpath = "github.com/libp2p/go-msgio",
)

go_repository(
    name = "com_github_jackpal_gateway",
    commit = "cbcf4e3f3baee7952fc386c8b2534af4d267c875",  # v1.0.5
    importpath = "github.com/jackpal/gateway",
)

go_repository(
    name = "com_github_whyrusleeping_multiaddr_filter",
    commit = "e903e4adabd70b78bc9293b6ee4f359afb3f9f59",
    importpath = "github.com/whyrusleeping/multiaddr-filter",
)

go_repository(
    name = "com_github_libp2p_go_ws_transport",
    commit = "370d1a3a7420e27423417c37630cad3754ad5702",  # v0.2.0
    importpath = "github.com/libp2p/go-ws-transport",
)

go_repository(
    name = "org_golang_x_crypto",
    importpath = "golang.org/x/crypto",
    sum = "h1:1ZiEyfaQIg3Qh0EoqpwAakHVhecoE5wlSg5GjnafJGw=",
    version = "v0.0.0-20200221231518-2aa609cf4a9d",
)

go_repository(
    name = "com_github_jackpal_go_nat_pmp",
    commit = "d89d09f6f3329bc3c2479aa3cafd76a5aa93a35c",
    importpath = "github.com/jackpal/go-nat-pmp",
)

go_repository(
    name = "com_github_libp2p_go_reuseport_transport",
    commit = "c7583c88df654a2ecd621e863f661783d79b64d1",  # v0.0.2
    importpath = "github.com/libp2p/go-reuseport-transport",
)

go_repository(
    name = "com_github_whyrusleeping_go_notifier",
    commit = "097c5d47330ff6a823f67e3515faa13566a62c6f",
    importpath = "github.com/whyrusleeping/go-notifier",
)

go_repository(
    name = "com_github_gorilla_websocket",
    commit = "c3e18be99d19e6b3e8f1559eea2c161a665c4b6b",  # v1.4.1
    importpath = "github.com/gorilla/websocket",
)

go_repository(
    name = "com_github_syndtr_goleveldb",
    commit = "9d007e481048296f09f59bd19bb7ae584563cd95",  # v1.0.0
    importpath = "github.com/syndtr/goleveldb",
)

go_repository(
    name = "com_github_emicklei_dot",
    commit = "5810de2f2ab7aac98cd7bcbd59147a7ca6071768",
    importpath = "github.com/emicklei/dot",
)

go_repository(
    name = "com_github_libp2p_go_libp2p_blankhost",
    commit = "da3b45205dfce3ef3926054ffd5dee76f5903382",  # v0.1.4
    importpath = "github.com/libp2p/go-libp2p-blankhost",
)

go_repository(
    name = "io_opencensus_go",
    importpath = "go.opencensus.io",
    sum = "h1:75k/FF0Q2YM8QYo07VPddOLBslDt1MZOdEslOHvmzAs=",
    version = "v0.22.2",
)

go_repository(
    name = "io_opencensus_go_contrib_exporter_jaeger",
    importpath = "contrib.go.opencensus.io/exporter/jaeger",
    sum = "h1:nhTv/Ry3lGmqbJ/JGvCjWxBl5ozRfqo86Ngz59UAlfk=",
    version = "v0.2.0",
)

go_repository(
    name = "org_golang_google_api",
    importpath = "google.golang.org/api",
    sum = "h1:uMf5uLi4eQMRrMKhCplNik4U4H8Z6C1br3zOtAa/aDE=",
    version = "v0.14.0",
)

go_repository(
    name = "org_golang_x_sync",
    commit = "e225da77a7e68af35c70ccbf71af2b83e6acac3c",
    importpath = "golang.org/x/sync",
)

go_repository(
    name = "com_github_golang_lint",
    commit = "5b3e6a55c961c61f4836ae6868c17b070744c590",
    importpath = "github.com/golang/lint",
)

go_repository(
    name = "org_golang_x_lint",
    commit = "5b3e6a55c961c61f4836ae6868c17b070744c590",
    importpath = "golang.org/x/lint",
)

go_repository(
    name = "com_github_aristanetworks_goarista",
    commit = "728bce664cf5dfb921941b240828f989a2c8f8e3",
    importpath = "github.com/aristanetworks/goarista",
)

go_repository(
    name = "com_github_prometheus_client_golang",
    commit = "4ab88e80c249ed361d3299e2930427d9ac43ef8d",  # v1.0.0
    importpath = "github.com/prometheus/client_golang",
)

go_repository(
    name = "com_github_prometheus_client_model",
    commit = "7bc5445566f0fe75b15de23e6b93886e982d7bf9",
    importpath = "github.com/prometheus/client_model",
)

go_repository(
    name = "com_github_prometheus_common",
    commit = "d978bcb1309602d68bb4ba69cf3f8ed900e07308",
    importpath = "github.com/prometheus/common",
)

go_repository(
    name = "com_github_prometheus_procfs",
    commit = "6d489fc7f1d9cd890a250f3ea3431b1744b9623f",
    importpath = "github.com/prometheus/procfs",
)

go_repository(
    name = "com_github_beorn7_perks",
    commit = "37c8de3658fcb183f997c4e13e8337516ab753e6",  # v1.0.1
    importpath = "github.com/beorn7/perks",
)

go_repository(
    name = "com_github_matttproud_golang_protobuf_extensions",
    commit = "c12348ce28de40eed0136aa2b644d0ee0650e56c",  # v1.0.1
    importpath = "github.com/matttproud/golang_protobuf_extensions",
)

http_archive(
    name = "com_github_boltdb_bolt",  # v1.3.1
    build_file = "//third_party:boltdb/bolt.BUILD",
    sha256 = "95dc5842dab55f7519b7002bbec648321277b5d6f0ad59aab509ee59313b6386",
    strip_prefix = "bolt-2f1ce7a837dcb8da3ec595b1dac9d0632f0f99e8",
    urls = ["https://github.com/boltdb/bolt/archive/2f1ce7a837dcb8da3ec595b1dac9d0632f0f99e8.tar.gz"],
)

go_repository(
    name = "com_github_pborman_uuid",
    commit = "8b1b92947f46224e3b97bb1a3a5b0382be00d31e",  # v1.2.0
    importpath = "github.com/pborman/uuid",
)

go_repository(
    name = "com_github_libp2p_go_buffer_pool",
    commit = "c4a5988a1e475884367015e1a2d0bd5fa4c491f4",  # v0.0.2
    importpath = "github.com/libp2p/go-buffer-pool",
)

go_repository(
    name = "com_github_libp2p_go_mplex",
    commit = "62fe9554facaec3f80333b61ea8d694fe615705f",  # v0.1.0
    importpath = "github.com/libp2p/go-mplex",
)

go_repository(
    name = "com_github_libp2p_go_libp2p_pubsub",
    build_file_proto_mode = "disable_global",
    importpath = "github.com/libp2p/go-libp2p-pubsub",
    sum = "h1:+Iz8zeI1KO6HX8cexU9g98cCGjae52Vujeg087SkuME=",
    version = "v0.2.6-0.20191219233527-97846b574895",
)

go_repository(
    name = "com_github_ipfs_go_ipfs_util",
    commit = "a4bb5361e49427531f9a716ead2ce4bd9bdd7959",  # v0.0.1
    importpath = "github.com/ipfs/go-ipfs-util",
)

go_repository(
    name = "com_github_google_uuid",
    commit = "0cd6bf5da1e1c83f8b45653022c74f71af0538a4",  # v1.1.1
    importpath = "github.com/google/uuid",
)

go_repository(
    name = "com_github_libp2p_go_libp2p_kad_dht",
    build_file_proto_mode = "disable_global",
    commit = "e216d3cf6cfadfc91b8c3bec6ac9492ea40908d0",  # v0.2.1
    importpath = "github.com/libp2p/go-libp2p-kad-dht",
)

go_repository(
    name = "com_github_ipfs_go_datastore",
    commit = "e7a498916ccca1b0b40fb08630659cd4d68a01e8",  # v0.3.1
    importpath = "github.com/ipfs/go-datastore",
)

go_repository(
    name = "com_github_whyrusleeping_base32",
    commit = "c30ac30633ccdabefe87eb12465113f06f1bab75",
    importpath = "github.com/whyrusleeping/base32",
)

go_repository(
    name = "com_github_ipfs_go_cid",
    commit = "3da5bbbe45260437a44f777e6b2e5effa2606901",  # v0.0.4
    importpath = "github.com/ipfs/go-cid",
)

go_repository(
    name = "com_github_libp2p_go_libp2p_record",
    build_file_proto_mode = "disable_global",
    commit = "8ccbca30634f70a8f03d133ac64cbf245d079e1e",  # v0.1.2
    importpath = "github.com/libp2p/go-libp2p-record",
)

go_repository(
    name = "com_github_libp2p_go_libp2p_routing",
    commit = "f4ece6c1baa8e77ee488b25014fcb1059955ed0f",  # v0.1.0
    importpath = "github.com/libp2p/go-libp2p-routing",
)

go_repository(
    name = "com_github_libp2p_go_libp2p_kbucket",
    commit = "a0cac6f63c491504b18eeba24be2ac0bbbfa0e5c",  # v0.2.3
    importpath = "github.com/libp2p/go-libp2p-kbucket",
)

go_repository(
    name = "com_github_ipfs_go_todocounter",
    commit = "742667602a47ab3a2b7f17d935019c3255719dce",  # v0.0.2
    importpath = "github.com/ipfs/go-todocounter",
)

go_repository(
    name = "com_github_whyrusleeping_go_keyspace",
    commit = "5b898ac5add1da7178a4a98e69cb7b9205c085ee",
    importpath = "github.com/whyrusleeping/go-keyspace",
)

go_repository(
    name = "com_github_multiformats_go_multibase",
    commit = "d63641945dc1749baa23686ad0564ad63fef0493",  # v0.0.1
    importpath = "github.com/multiformats/go-multibase",
)

go_repository(
    name = "com_github_hashicorp_golang_lru",
    commit = "14eae340515388ca95aa8e7b86f0de668e981f54",  # v0.5.4
    importpath = "github.com/hashicorp/golang-lru",
)

go_repository(
    name = "com_github_ipfs_go_ipfs_addr",
    commit = "ac4881d4db36effbbeebf93d9172fcb20ed04c15",  # v0.0.1
    importpath = "github.com/ipfs/go-ipfs-addr",
)

go_repository(
    name = "com_github_libp2p_go_libp2p_discovery",
    importpath = "github.com/libp2p/go-libp2p-discovery",
    sum = "h1:1p3YSOq7VsgaL+xVHPi8XAmtGyas6D2J6rWBEfz/aiY=",
    version = "v0.2.0",
)

go_repository(
    name = "com_github_libp2p_go_libp2p_autonat",
    commit = "60bf479cf6bc73c939f4db97ad711756e949e522",  # v0.1.1
    importpath = "github.com/libp2p/go-libp2p-autonat",
)

go_repository(
    name = "com_github_konsorten_go_windows_terminal_sequences",
    commit = "f55edac94c9bbba5d6182a4be46d86a2c9b5b50e",  # v1.0.2
    importpath = "github.com/konsorten/go-windows-terminal-sequences",
)

go_repository(
    name = "com_github_libp2p_go_libp2p_interface_conn",
    commit = "c7cda99284db0bea441058da8fd1f1373c763ed6",
    importpath = "github.com/libp2p/go-libp2p-interface-conn",
)

go_repository(
    name = "io_k8s_client_go",
    build_extra_args = ["-exclude=vendor"],
    commit = "c1ea390cb7f7ca6d6345b4d3bcfd5546028cee20",  # v12.0.0
    importpath = "k8s.io/client-go",
)

go_repository(
    name = "io_k8s_apimachinery",
    build_file_proto_mode = "disable_global",
    commit = "79c2a76c473a20cdc4ce59cae4b72529b5d9d16b",  # v0.17.2
    importpath = "k8s.io/apimachinery",
)

go_repository(
    name = "io_k8s_klog",
    commit = "2ca9ad30301bf30a8a6e0fa2110db6b8df699a91",  # v1.0.0
    importpath = "k8s.io/klog",
)

go_repository(
    name = "com_github_google_gofuzz",
    importpath = "github.com/google/gofuzz",
    sum = "h1:A8PeW59pxE9IoFRqBp37U+mSNaQoZ46F1f0f863XSXw=",
    version = "v1.0.0",
)

go_repository(
    name = "io_k8s_api",
    build_file_proto_mode = "disable_global",
    commit = "3043179095b6baa0087e8735d796bd6dfa881f8e",
    importpath = "k8s.io/api",
)

go_repository(
    name = "com_github_shyiko_kubesec",
    commit = "7718facdb5e5529cecff1fe42fc3aaa4cc837d5d",
    importpath = "github.com/shyiko/kubesec",
)

go_repository(
    name = "in_gopkg_yaml_v2",
    commit = "f221b8435cfb71e54062f6c6e99e9ade30b124d5",  # v2.2.4
    importpath = "gopkg.in/yaml.v2",
)

go_repository(
    name = "com_github_spf13_pflag",
    commit = "2e9d26c8c37aae03e3f9d4e90b7116f5accb7cab",  # v1.0.5
    importpath = "github.com/spf13/pflag",
)

go_repository(
    name = "com_github_spf13_cobra",
    commit = "f2b07da1e2c38d5f12845a4f607e2e1018cbb1f5",  # v0.0.5
    importpath = "github.com/spf13/cobra",
)

go_repository(
    name = "com_github_aws_aws_sdk_go",
    commit = "36cc7fd7051ac4707bd56c8774825df9e8de5918",
    importpath = "github.com/aws/aws-sdk-go",
)

go_repository(
    name = "com_github_posener_complete",
    commit = "699ede78373dfb0168f00170591b698042378437",
    importpath = "github.com/posener/complete",
    remote = "https://github.com/shyiko/complete",
    vcs = "git",
)

go_repository(
    name = "org_golang_x_oauth2",
    commit = "e64efc72b421e893cbf63f17ba2221e7d6d0b0f3",
    importpath = "golang.org/x/oauth2",
)

go_repository(
    name = "com_github_hashicorp_go_multierror",
    commit = "886a7fbe3eb1c874d46f623bfa70af45f425b3d1",  # v1.0.0
    importpath = "github.com/hashicorp/go-multierror",
)

go_repository(
    name = "com_github_hashicorp_errwrap",
    commit = "8a6fb523712970c966eefc6b39ed2c5e74880354",  # v1.0.0
    importpath = "github.com/hashicorp/errwrap",
)

go_repository(
    name = "com_google_cloud_go",
    commit = "6daa679260d92196ffca2362d652c924fdcb7a22",  # v0.52.0
    importpath = "cloud.google.com/go",
)

go_repository(
    name = "com_github_inconshreveable_mousetrap",
    commit = "76626ae9c91c4f2a10f34cad8ce83ea42c93bb75",  # v1.0.0
    importpath = "github.com/inconshreveable/mousetrap",
)

go_repository(
    name = "com_github_deckarep_golang_set",
    commit = "cbaa98ba5575e67703b32b4b19f73c91f3c4159e",  # v1.7.1
    importpath = "github.com/deckarep/golang-set",
)

go_repository(
    name = "com_github_go_stack_stack",
    commit = "2fee6af1a9795aafbe0253a0cfbdf668e1fb8a9a",  # v1.8.0
    importpath = "github.com/go-stack/stack",
)

go_repository(
    name = "com_github_rs_cors",
    commit = "db0fe48135e83b5812a5a31be0eea66984b1b521",  # v1.7.0
    importpath = "github.com/rs/cors",
)

go_repository(
    name = "com_github_golang_snappy",
    commit = "2a8bb927dd31d8daada140a5d09578521ce5c36a",  # v0.0.1
    importpath = "github.com/golang/snappy",
)

go_repository(
    name = "com_github_edsrzf_mmap_go",
    commit = "188cc3b666ba704534fa4f96e9e61f21f1e1ba7c",  # v1.0.0
    importpath = "github.com/edsrzf/mmap-go",
)

go_repository(
    name = "com_github_pkg_errors",
    commit = "614d223910a179a466c1767a985424175c39b465",  # v0.9.1
    importpath = "github.com/pkg/errors",
)

go_repository(
    name = "in_gopkg_natefinch_npipe_v2",
    commit = "c1b8fa8bdccecb0b8db834ee0b92fdbcfa606dd6",
    importpath = "gopkg.in/natefinch/npipe.v2",
)

go_repository(
    name = "com_github_prestonvanloon_go_recaptcha",
    commit = "0834cef6e8bd3a7ebdb3ac7def9440ee47d501a4",
    importpath = "github.com/prestonvanloon/go-recaptcha",
)

go_repository(
    name = "com_github_phoreproject_bls",
    commit = "da95d4798b09e9f45a29dc53124b2a0b4c1dfc13",
    importpath = "github.com/phoreproject/bls",
)

go_repository(
    name = "com_github_multiformats_go_base32",
    commit = "a9c2755c3d1672dbe6a7e4a5d182169fa30b6a8e",  # v0.0.3
    importpath = "github.com/multiformats/go-base32",
)

go_repository(
    name = "org_golang_x_xerrors",
    commit = "a5947ffaace3e882f334c1750858b4a6a7e52422",
    importpath = "golang.org/x/xerrors",
)

go_repository(
    name = "com_github_grpc_ecosystem_go_grpc_middleware",
    commit = "dd15ed025b6054e5253963e355991f3070d4e593",  # v1.1.0
    importpath = "github.com/grpc-ecosystem/go-grpc-middleware",
)

go_repository(
    name = "com_github_apache_thrift",
    commit = "cecee50308fc7e6f77f55b3fd906c1c6c471fa2f",  # v0.13.0
    importpath = "github.com/apache/thrift",
)

go_repository(
    name = "com_github_grpc_ecosystem_go_grpc_prometheus",
    commit = "c225b8c3b01faf2899099b768856a9e916e5087b",  # v1.2.0
    importpath = "github.com/grpc-ecosystem/go-grpc-prometheus",
)

go_repository(
    name = "com_github_libp2p_go_libp2p_connmgr",
    commit = "273839464339f1885413b385feee35301c5cb76f",  # v0.2.1
    importpath = "github.com/libp2p/go-libp2p-connmgr",
)

go_repository(
    name = "com_github_joonix_log",
    commit = "13fe31bbdd7a6f706b9114e188cdb53856be4d64",
    importpath = "github.com/joonix/log",
)

go_repository(
    name = "grpc_ecosystem_grpc_gateway",
    commit = "da7a886035e25b2f274f89b6f3c64bf70a9f6780",
    importpath = "github.com/grpc-ecosystem/grpc-gateway",
)

go_repository(
    name = "com_github_ghodss_yaml",
    commit = "0ca9ea5df5451ffdf184b4428c902747c2c11cd7",  # v1.0.0
    importpath = "github.com/ghodss/yaml",
)

go_repository(
    name = "org_uber_go_automaxprocs",
    commit = "946a8391268aea0a60a86403988ff3ab4b604a83",  # v1.2.0
    importpath = "go.uber.org/automaxprocs",
)

go_repository(
    name = "com_github_libp2p_go_libp2p_core",
    build_file_proto_mode = "disable_global",
    commit = "f7f724862d85ec9f9ee7c58b0f79836abdee8cd9",  # v0.3.0
    importpath = "github.com/libp2p/go-libp2p-core",
)

go_repository(
    name = "com_github_libp2p_go_libp2p_testing",
    commit = "82713a62880a5fe72d438bd58d737f0d3c4b7f36",  # v0.1.1
    importpath = "github.com/libp2p/go-libp2p-testing",
)

go_repository(
    name = "com_github_libp2p_go_libp2p_yamux",
    commit = "a61e80cb5770aa0d9b1bafe94da1278f58baa2c5",  # v0.2.1
    importpath = "github.com/libp2p/go-libp2p-yamux",
)

go_repository(
    name = "com_github_libp2p_go_libp2p_mplex",
    commit = "811729f15f0af13fe3f0d9e410c22f6a4bc5c686",  # v0.2.1
    importpath = "github.com/libp2p/go-libp2p-mplex",
)

go_repository(
    name = "com_github_libp2p_go_stream_muxer_multistream",
    commit = "2439b02deee2de8bb1fe24473d3d8333008a714a",  # v0.2.0
    importpath = "github.com/libp2p/go-stream-muxer-multistream",
)

go_repository(
    name = "com_github_multiformats_go_multiaddr_fmt",
    commit = "113ed87ed03cfff94f29fd95236be3ccd933fd36",  # v0.1.0
    importpath = "github.com/multiformats/go-multiaddr-fmt",
)

go_repository(
    name = "com_github_multiformats_go_varint",
    commit = "0aa688902217dff2cba0f678c7e4a0f547b4983e",
    importpath = "github.com/multiformats/go-varint",
)

go_repository(
    name = "com_github_libp2p_go_yamux",
    commit = "663972181d409e7263040f0b668462f87c85e1bd",  # v1.2.3
    importpath = "github.com/libp2p/go-yamux",
)

go_repository(
    name = "com_github_libp2p_go_nat",
    commit = "4b355d438085545df006ad9349686f30d8d37a27",  # v0.0.4
    importpath = "github.com/libp2p/go-nat",
)

go_repository(
    name = "com_github_koron_go_ssdp",
    commit = "4a0ed625a78b6858dc8d3a55fb7728968b712122",
    importpath = "github.com/koron/go-ssdp",
)

go_repository(
    name = "com_github_libp2p_go_eventbus",
    commit = "d34a18eba211bd65b32a4a7a06390fc441257cbd",  # v0.1.0
    importpath = "github.com/libp2p/go-eventbus",
)

go_repository(
    name = "in_gopkg_d4l3k_messagediff_v1",
    commit = "29f32d820d112dbd66e58492a6ffb7cc3106312b",  # v1.2.1
    importpath = "gopkg.in/d4l3k/messagediff.v1",
)

go_repository(
    name = "com_github_prysmaticlabs_go_bitfield",
    commit = "62c2aee7166951c456888f92237aee4303ba1b9d",
    importpath = "github.com/prysmaticlabs/go-bitfield",
)

load("@com_github_prysmaticlabs_go_ssz//:deps.bzl", "go_ssz_dependencies")

go_ssz_dependencies()

go_repository(
    name = "org_golang_google_grpc",
    build_file_proto_mode = "disable",
    importpath = "google.golang.org/grpc",
    sum = "h1:zvIju4sqAGvwKspUQOhwnpcqSbzi7/H6QomNNjTL4sk=",
    version = "v1.27.1",
)

go_repository(
    name = "org_golang_x_net",
    commit = "da137c7871d730100384dbcf36e6f8fa493aef5b",
    importpath = "golang.org/x/net",
)

go_repository(
    name = "org_golang_x_text",
    commit = "342b2e1fbaa52c93f31447ad2c6abc048c63e475",  # v0.3.2
    importpath = "golang.org/x/text",
)

go_repository(
    name = "com_github_golang_glog",
    commit = "23def4e6c14b4da8ac2ed8007337bc5eb5007998",
    importpath = "github.com/golang/glog",
)

go_repository(
    name = "org_golang_x_time",
    commit = "9d24e82272b4f38b78bc8cff74fa936d31ccd8ef",
    importpath = "golang.org/x/time",
)

go_repository(
    name = "com_github_googleapis_gnostic",
    commit = "896953e6749863beec38e27029c804e88c3144b8",  # v0.4.1
    importpath = "github.com/googleapis/gnostic",
)

go_repository(
    name = "in_gopkg_inf_v0",
    commit = "d2d2541c53f18d2a059457998ce2876cc8e67cbf",  # v0.9.1
    importpath = "gopkg.in/inf.v0",
)

go_repository(
    name = "com_github_davecgh_go_spew",
    commit = "8991bc29aa16c548c550c7ff78260e27b9ab7c73",  # v1.1.1
    importpath = "github.com/davecgh/go-spew",
)

go_repository(
    name = "io_k8s_sigs_yaml",
    commit = "fd68e9863619f6ec2fdd8625fe1f02e7c877e480",  # v1.1.0
    importpath = "sigs.k8s.io/yaml",
)

go_repository(
    name = "com_github_google_go_cmp",
    commit = "5a6f75716e1203a923a78c9efb94089d857df0f6",  # v0.4.0
    importpath = "github.com/google/go-cmp",
)

go_repository(
    name = "com_github_modern_go_reflect2",
    commit = "94122c33edd36123c84d5368cfb2b69df93a0ec8",  # v1.0.1
    importpath = "github.com/modern-go/reflect2",
)

go_repository(
    name = "com_github_json_iterator_go",
    commit = "4f2e55fcf87ba29ab80379002316db67620ff622",
    importpath = "github.com/json-iterator/go",
    remote = "https://github.com/prestonvanloon/go",
    vcs = "git",
)

go_repository(
    name = "com_github_modern_go_concurrent",
    commit = "bacd9c7ef1dd9b15be4a9909b8ac7a4e313eec94",
    importpath = "github.com/modern-go/concurrent",
)

go_repository(
    name = "io_k8s_utils",
    commit = "3dccf664f023863740c508fb4284e49742bedfa4",
    importpath = "k8s.io/utils",
)

go_repository(
    name = "com_github_patrickmn_go_cache",
    commit = "46f407853014144407b6c2ec7ccc76bf67958d93",
    importpath = "github.com/patrickmn/go-cache",
)

go_repository(
    name = "com_github_prysmaticlabs_ethereumapis",
<<<<<<< HEAD
    commit = "eba6f1d61fdd1a11f2f89bbeedce2da755de6d3f",
=======
    commit = "4f04d2df0b0bac4d2558f250fb6c246e4bb2ff79",
>>>>>>> 4a1e8148
    importpath = "github.com/prysmaticlabs/ethereumapis",
    patch_args = ["-p1"],
    patches = [
        "//third_party:com_github_prysmaticlabs_ethereumapis-tags.patch",
    ],
)

go_repository(
    name = "com_github_cloudflare_roughtime",
    importpath = "github.com/cloudflare/roughtime",
    sum = "h1:jeSxE3fepJdhASERvBHI6RFkMhISv6Ir2JUybYLIVXs=",
    version = "v0.0.0-20200205191924-a69ef1dab727",
)

go_repository(
    name = "com_googlesource_roughtime_roughtime_git",
    build_file_generation = "on",
    commit = "51f6971f5f06ec101e5fbcabe5a49477708540f3",
    importpath = "roughtime.googlesource.com/roughtime.git",
)

go_repository(
    name = "com_github_paulbellamy_ratecounter",
    commit = "524851a93235ac051e3540563ed7909357fe24ab",  # v0.2.0
    importpath = "github.com/paulbellamy/ratecounter",
)

go_repository(
    name = "com_github_mattn_go_runewidth",
    importpath = "github.com/mattn/go-runewidth",
    sum = "h1:2BvfKmzob6Bmd4YsL0zygOqfdFnK7GR4QL06Do4/p7Y=",
    version = "v0.0.4",
)

go_repository(
    name = "com_github_mdlayher_prombolt",
    importpath = "github.com/mdlayher/prombolt",
    sum = "h1:N257g6TTx0LxYoskSDFxvkSJ3NOZpy9IF1xQ7Gu+K8I=",
    version = "v0.0.0-20161005185022-dfcf01d20ee9",
)

go_repository(
    name = "com_github_minio_highwayhash",
    importpath = "github.com/minio/highwayhash",
    sum = "h1:iMSDhgUILCr0TNm8LWlSjF8N0ZIj2qbO8WHp6Q/J2BA=",
    version = "v1.0.0",
)

go_repository(
    name = "org_golang_x_exp",
    importpath = "golang.org/x/exp",
    sum = "h1:n9HxLrNxWWtEb1cA950nuEEj3QnKbtsCJ6KjcgisNUs=",
    version = "v0.0.0-20191002040644-a1355ae1e2c3",
)

go_repository(
    name = "in_gopkg_confluentinc_confluent_kafka_go_v1",
    importpath = "gopkg.in/confluentinc/confluent-kafka-go.v1",
    patch_args = ["-p1"],
    patches = ["//third_party:in_gopkg_confluentinc_confluent_kafka_go_v1.patch"],
    sum = "h1:roy97m/3wj9/o8OuU3sZ5wildk30ep38k2x8nhNbKrI=",
    version = "v1.1.0",
)

go_repository(
    name = "com_github_naoina_toml",
    importpath = "github.com/naoina/toml",
    sum = "h1:PT/lllxVVN0gzzSqSlHEmP8MJB4MY2U7STGxiouV4X8=",
    version = "v0.1.1",
)

go_repository(
    name = "com_github_elastic_gosigar",
    importpath = "github.com/elastic/gosigar",
    sum = "h1:GzPQ+78RaAb4J63unidA/JavQRKrB6s8IOzN6Ib59jo=",
    version = "v0.10.5",
)

go_repository(
    name = "com_github_naoina_go_stringutil",
    importpath = "github.com/naoina/go-stringutil",
    sum = "h1:rCUeRUHjBjGTSHl0VC00jUPLz8/F9dDzYI70Hzifhks=",
    version = "v0.1.0",
)

go_repository(
    name = "com_github_influxdata_influxdb",
    importpath = "github.com/influxdata/influxdb",
    sum = "h1:uSeBTNO4rBkbp1Be5FKRsAmglM9nlx25TzVQRQt1An4=",
    version = "v1.7.9",
)

go_repository(
    name = "com_github_robertkrimen_otto",
    importpath = "github.com/robertkrimen/otto",
    sum = "h1:1VUlQbCfkoSGv7qP7Y+ro3ap1P1pPZxgdGVqiTVy5C4=",
    version = "v0.0.0-20180617131154-15f95af6e78d",
)

go_repository(
    name = "com_github_peterh_liner",
    importpath = "github.com/peterh/liner",
    sum = "h1:f+aAedNJA6uk7+6rXsYBnhdo4Xux7ESLe+kcuVUF5os=",
    version = "v1.1.0",
)

go_repository(
    name = "com_github_graph_gophers_graphql_go",
    importpath = "github.com/graph-gophers/graphql-go",
    sum = "h1:HwRCZlPXN00r58jaIPE11HXn7EvhheQrE+Cxw0vkrH0=",
    version = "v0.0.0-20191031232829-adde0d0f76a3",
)

go_repository(
    name = "com_github_rjeczalik_notify",
    importpath = "github.com/rjeczalik/notify",
    sum = "h1:MiTWrPj55mNDHEiIX5YUSKefw/+lCQVoAFmD6oQm5w8=",
    version = "v0.9.2",
)

go_repository(
    name = "com_github_mohae_deepcopy",
    importpath = "github.com/mohae/deepcopy",
    sum = "h1:RWengNIwukTxcDr9M+97sNutRR1RKhG96O6jWumTTnw=",
    version = "v0.0.0-20170929034955-c48cc78d4826",
)

go_repository(
    name = "in_gopkg_olebedev_go_duktape_v3",
    importpath = "gopkg.in/olebedev/go-duktape.v3",
    sum = "h1:uuol9OUzSvZntY1v963NAbVd7A+PHLMz1FlCe3Lorcs=",
    version = "v3.0.0-20190709231704-1e4459ed25ff",
)

go_repository(
    name = "in_gopkg_sourcemap_v1",
    importpath = "gopkg.in/sourcemap.v1",
    sum = "h1:inv58fC9f9J3TK2Y2R1NPntXEn3/wjWHkonhIUODNTI=",
    version = "v1.0.5",
)

go_repository(
    name = "com_github_fatih_color",
    importpath = "github.com/fatih/color",
    sum = "h1:DkWD4oS2D8LGGgTQ6IvwJJXSL5Vp2ffcQg58nFV38Ys=",
    version = "v1.7.0",
)

go_repository(
    name = "com_github_protolambda_zssz",
    commit = "632f11e5e281660402bd0ac58f76090f3503def0",
    importpath = "github.com/protolambda/zssz",
)

go_repository(
    name = "com_github_googleapis_gnostic",
    commit = "25d8b0b6698593f520d9d8dc5a88e6b16ca9ecc0",
    importpath = "github.com/googleapis/gnostic",
)

go_repository(
    name = "com_github_googleapis_gax_go_v2",
    importpath = "github.com/googleapis/gax-go/v2",
    sum = "h1:sjZBwGj9Jlw33ImPtvFviGYvseOtDM7hkSKB7+Tv3SM=",
    version = "v2.0.5",
)

go_repository(
    name = "com_github_golang_groupcache",
    importpath = "github.com/golang/groupcache",
    sum = "h1:uHTyIjqVhYRhLbJ8nIiOJHkEZZ+5YoOsAbD3sk82NiE=",
    version = "v0.0.0-20191027212112-611e8accdfc9",
)

go_repository(
    name = "com_github_uber_jaeger_client_go",
    importpath = "github.com/uber/jaeger-client-go",
    sum = "h1:HgqpYBng0n7tLJIlyT4kPCIv5XgCsF+kai1NnnrJzEU=",
    version = "v2.20.1+incompatible",
)

go_repository(
    name = "com_github_dgraph_io_ristretto",
    commit = "99d1bbbf28e64530eb246be0568fc7709a35ebdd",  # v0.0.1
    importpath = "github.com/dgraph-io/ristretto",
)

go_repository(
    name = "com_github_cespare_xxhash",
    commit = "d7df74196a9e781ede915320c11c378c1b2f3a1f",
    importpath = "github.com/cespare/xxhash",
)

go_repository(
    name = "com_github_ipfs_go_detect_race",
    importpath = "github.com/ipfs/go-detect-race",
    sum = "h1:qX/xay2W3E4Q1U7d9lNs1sU9nvguX0a7319XbyQ6cOk=",
    version = "v0.0.1",
)

go_repository(
    name = "com_github_kevinms_leakybucket_go",
    importpath = "github.com/kevinms/leakybucket-go",
    sum = "h1:oq6BiN7v0MfWCRcJAxSV+hesVMAAV8COrQbTjYNnso4=",
    version = "v0.0.0-20190611015032-8a3d0352aa79",
)

go_repository(
    name = "com_github_wealdtech_go_eth2_wallet",
    importpath = "github.com/wealdtech/go-eth2-wallet",
    sum = "h1:H/T1n0SNd0jTsbf4rA4YxigsBPFWRUWgobsTOjzW4Hw=",
    version = "v1.9.2",
)

go_repository(
    name = "com_github_wealdtech_go_eth2_wallet_hd_v2",
    importpath = "github.com/wealdtech/go-eth2-wallet-hd/v2",
    sum = "h1:oqE/+zFOKteklEemecMWGlyNmPv+5OBaHmAo1LKG6LE=",
    version = "v2.0.0",
)

go_repository(
    name = "com_github_wealdtech_go_eth2_wallet_nd_v2",
    importpath = "github.com/wealdtech/go-eth2-wallet-nd/v2",
    sum = "h1:nWsbiaSVa1kwRdwPX5NfXsrowlRBjqoRpDv37i8ZecE=",
    version = "v2.0.0",
)

go_repository(
    name = "com_github_wealdtech_go_eth2_wallet_store_filesystem",
    importpath = "github.com/wealdtech/go-eth2-wallet-store-filesystem",
    sum = "h1:px7vV01opCUeeHjvdiBdkPbdnr60Ygq01Ddjy4dIbfg=",
    version = "v1.7.1",
)

go_repository(
    name = "com_github_wealdtech_go_eth2_wallet_store_s3",
    importpath = "github.com/wealdtech/go-eth2-wallet-store-s3",
    sum = "h1:f86TIVHqYkmDYc8VLsiIJ/KbGtNMeCGhkefqpXUVmYE=",
    version = "v1.6.1",
)

go_repository(
    name = "com_github_wealdtech_go_eth2_wallet_encryptor_keystorev4",
    importpath = "github.com/wealdtech/go-eth2-wallet-encryptor-keystorev4",
    sum = "h1:IcpS4VpXhYz+TVupB5n6C6IQzaKwG+Rc8nvgCa/da4c=",
    version = "v1.0.0",
)

go_repository(
    name = "com_github_wealdtech_go_eth2_wallet_types_v2",
    importpath = "github.com/wealdtech/go-eth2-wallet-types/v2",
    sum = "h1:EyTwHO7zXtYkf62h3MqSB3OWc8pv0dnFl41yykUJY3s=",
    version = "v2.0.0",
)

go_repository(
    name = "com_github_wealdtech_go_eth2_types_v2",
    importpath = "github.com/wealdtech/go-eth2-types/v2",
    sum = "h1:L1Eg55aArRpUR2H8dnpSevHlSGRDuRQbQwA4IyYh0Js=",
    version = "v2.0.2",
)

go_repository(
    name = "com_github_wealdtech_go_eth2_util",
    importpath = "github.com/wealdtech/go-eth2-util",
    sum = "h1:m56HKJgWSuNy53Gt5GN7HcoFaGRCl1uE3OGWhIhWh1M=",
    version = "v1.1.2",
)

go_repository(
    name = "com_github_wealdtech_go_ecodec",
    importpath = "github.com/wealdtech/go-ecodec",
    sum = "h1:yggrTSckcPJRaxxOxQF7FPm21kgE8WA6+f5jdq5Kr8o=",
    version = "v1.1.0",
)

go_repository(
    name = "com_github_wealdtech_go_bytesutil",
    importpath = "github.com/wealdtech/go-bytesutil",
    sum = "h1:6XrN7OIQhhBjQy/PZ1HZ3ySE8v8UDyxzERkOgmsIc1g=",
    version = "v1.1.0",
)

go_repository(
    name = "com_github_wealdtech_go_indexer",
    importpath = "github.com/wealdtech/go-indexer",
    sum = "h1:/S4rfWQbSOnnYmwnvuTVatDibZ8o1s9bmTCHO16XINg=",
    version = "v1.0.0",
)

go_repository(
    name = "com_github_shibukawa_configdir",
    commit = "e180dbdc8da04c4fa04272e875ce64949f38bd3e",
    importpath = "github.com/shibukawa/configdir",
)

go_repository(
    name = "com_github_libp2p_go_libp2p_noise",
    importpath = "github.com/libp2p/go-libp2p-noise",
    sum = "h1:J1gHJRNFEk7NdiaPQQqAvxEy+7hhCsVv3uzduWybmqY=",
    version = "v0.0.0-20200302201340-8c54356e12c9",
)

go_repository(
    name = "com_github_ferranbt_fastssz",
    commit = "06015a5d84f9e4eefe2c21377ca678fa8f1a1b09",
    importpath = "github.com/ferranbt/fastssz",
)

go_repository(
    name = "com_github_burntsushi_toml",
    importpath = "github.com/BurntSushi/toml",
    sum = "h1:WXkYYl6Yr3qBf1K79EBnL4mak0OimBfB0XUf9Vl28OQ=",
    version = "v0.3.1",
)

go_repository(
    name = "com_github_cpuguy83_go_md2man_v2",
    importpath = "github.com/cpuguy83/go-md2man/v2",
    sum = "h1:EoUDS0afbrsXAZ9YQ9jdu/mZ2sXgT1/2yyNng4PGlyM=",
    version = "v2.0.0",
)

go_repository(
    name = "com_github_russross_blackfriday_v2",
    importpath = "github.com/russross/blackfriday/v2",
    sum = "h1:lPqVAte+HuHNfhJ/0LC98ESWRz8afy9tM/0RK8m9o+Q=",
    version = "v2.0.1",
)

go_repository(
    name = "com_github_shurcool_sanitized_anchor_name",
    importpath = "github.com/shurcooL/sanitized_anchor_name",
    sum = "h1:PdmoCO6wvbs+7yrJyMORt4/BmY5IYyJwS/kOiWx8mHo=",
    version = "v1.0.0",
)

go_repository(
    name = "in_gopkg_urfave_cli_v2",
    importpath = "gopkg.in/urfave/cli.v2",
    sum = "h1:OvXt/p4cdwNl+mwcWMq/AxaKFkhdxcjx+tx+qf4EOvY=",
    version = "v2.0.0-20190806201727-b62605953717",
)

go_repository(
    name = "in_gopkg_urfave_cli_v1",
    importpath = "gopkg.in/urfave/cli.v1",
    sum = "h1:NdAVW6RYxDif9DhDHaAortIu956m2c0v+09AZBPTbE0=",
    version = "v1.20.0",
)<|MERGE_RESOLUTION|>--- conflicted
+++ resolved
@@ -1298,11 +1298,7 @@
 
 go_repository(
     name = "com_github_prysmaticlabs_ethereumapis",
-<<<<<<< HEAD
-    commit = "eba6f1d61fdd1a11f2f89bbeedce2da755de6d3f",
-=======
     commit = "4f04d2df0b0bac4d2558f250fb6c246e4bb2ff79",
->>>>>>> 4a1e8148
     importpath = "github.com/prysmaticlabs/ethereumapis",
     patch_args = ["-p1"],
     patches = [
