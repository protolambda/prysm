--- conflicted
+++ resolved
@@ -289,10 +289,6 @@
 
 go_repository(
     name = "com_github_ethereum_go_ethereum",
-<<<<<<< HEAD
-=======
-    commit = "0beb54b2147b3473a4c55e5ce6f02643ce403b14",
->>>>>>> 3a295fb3
     importpath = "github.com/ethereum/go-ethereum",
     commit = "7a63faf734d7150e764c0c08de7f83ceaf64e272",
     patch_args = ["-p1"],
@@ -1687,7 +1683,6 @@
 )
 
 go_repository(
-<<<<<<< HEAD
     name = "com_github_steakknife_bloomfilter",
     importpath = "github.com/steakknife/bloomfilter",
     sum = "h1:gIlAHnH1vJb5vwEjIp5kBj/eu99p/bl0Ay2goiPe5xE=",
@@ -1787,9 +1782,10 @@
     patches = [
         "//third_party:com_github_karalabe_usb.patch",
     ],
-=======
+)
+
+go_repository(
     name = "com_github_golang_gddo",
     commit = "3c2cc9a6329d9842b3bbdaf307a8110d740cf94c",
     importpath = "github.com/golang/gddo",
->>>>>>> 3a295fb3
 )